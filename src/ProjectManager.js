/*
 * Copyright 2011 Adobe Systems Incorporated. All Rights Reserved.
 */
define(function(require, exports, module) {
    // Load dependent non-module scripts
    require("thirdparty/jstree_pre1.0_fix_1/jquery.jstree");

    // Load dependent modules
    var NativeFileSystem    = require("NativeFileSystem").NativeFileSystem
    ,   PreferencesManager  = require("PreferencesManager")
    ,   CommandManager      = require("CommandManager")
    ,   Commands            = require("Commands")
    ,   Strings             = require("strings")
    ;

    /**
     * Returns the root folder of the currently loaded project, or null if no project is open (during
     * startup, or running outside of app shell).
     * @return {DirectoryEntry}
     */
    function getProjectRoot() {
        return _projectRoot;
    }
    /**
     * @private
     * @see getProjectRoot()
     */
    var _projectRoot = null;
    
    /**
     * Returns true if absPath lies within the project, false otherwise.
     * FIXME: Does not support paths containing ".."
     */
    function isWithinProject(absPath) {
        var rootPath = _projectRoot.fullPath;
        if (rootPath.charAt(rootPath.length - 1) != "/") {  // TODO: standardize whether DirectoryEntry.fullPath can end in "/"
            rootPath += "/";
        }
        return (absPath.indexOf(rootPath) == 0);
    }
    /**
     * If absPath lies within the project, returns a project-relative path. Else returns absPath
     * unmodified.
     * FIXME: Does not support paths containing ".."
     */
    function makeProjectRelativeIfPossible(absPath) {
        if (isWithinProject(absPath)) {
            var relPath = absPath.slice(_projectRoot.fullPath.length);
            if (relPath.charAt(0) == '/') {  // TODO: standardize whether DirectoryEntry.fullPath can end in "/"
                relPath = relPath.slice(1);
            }
            return relPath;
        }
        return absPath;
    }
    
    
    /**
     * @private
     * Reference to the tree control
     * @type {jQueryObject}
     */
    var _projectTree = null;

    
    /**
     * @private
     * Preferences callback. Saves current project path.
     */
    function savePreferences( storage ) {
        storage.projectPath         = _projectRoot.fullPath;
        storage.projectTreeState    = "";   /* TODO (jasonsj): jstree state*/
    }

    /**
     * Unique PreferencesManager clientID
     */
    var PREFERENCES_CLIENT_ID = "com.adobe.brackets.ProjectManager";

    /**
     * Displays a browser dialog where the user can choose a folder to load.
     * (If the user cancels the dialog, nothing more happens).
     */
    function openProject() {
        if (!brackets.inBrowser) {
            // Pop up a folder browse dialog
            NativeFileSystem.showOpenDialog(false, true, "Choose a folder", null, null,
                function(files) {
                    // If length == 0, user canceled the dialog; length should never be > 1
                    if (files.length > 0)
                        loadProject( files[0] );
                },
                function(error) {
                    brackets.showModalDialog(
                          brackets.DIALOG_ID_ERROR
                        , Strings.ERROR_LOADING_PROJECT
                        , Strings.format(Strings.OPEN_DIALOG_ERROR, error.code)
                    );
                }
            );
        }
    }

    /**
     * Loads the given folder as a project. Normally, you would call openProject() instead to let the
     * user choose a folder.
     *
     * @param {string} rootPath  Absolute path to the root folder of the project.
     */
    function loadProject(rootPath) {
        if (rootPath === null || rootPath === undefined) {
            // Load the last known project into the tree
            var prefs = PreferencesManager.getPreferences(PREFERENCES_CLIENT_ID);
            rootPath = prefs.projectPath;

            if (brackets.inBrowser) {
                // In browser: dummy folder tree (hardcoded in ProjectManager)
               rootPath = "DummyProject";
            }
        }

        // Set title
        var projectName = rootPath.substring(rootPath.lastIndexOf("/") + 1);
        $("#project-title").html(projectName);

        // Populate file tree
        if (brackets.inBrowser) {
            // Hardcoded dummy data for local testing, in jsTree JSON format
            // (we leave _projectRoot null)
            var subfolderInner = { data:"Folder_inner", children:[
                { data: "subsubfile_1" }, { data: "subsubfile_2" }
            ] };
            var treeJSONData = [
                { data: "Dummy tree content:" },
                { data:"Folder_1", children:[
                    { data: "subfile_1" }, { data: "subfile_2" }, { data: "subfile_3" }
                ] },
                { data:"Folder_2", children:[
                    { data: "subfile_4" }, subfolderInner, { data: "subfile_5" }
                ] },
                { data: "file_1" },
                { data: "file_2" }
            ];

            // Show file list in UI synchronously
            _renderTree(treeJSONData);

        } else {
            // Point at a real folder structure on local disk
            NativeFileSystem.requestNativeFileSystem(rootPath,
                function(rootEntry) {
                    // Success!
                    _projectRoot = rootEntry;

                    // The tree will invoke our "data provider" function to populate the top-level items, then
                    // go idle until a node is expanded - at which time it'll call us again to fetch the node's
                    // immediate children, and so on.
                    _renderTree(_treeDataProvider);
                },
                function(error) {
                    brackets.showModalDialog(
                          brackets.DIALOG_ID_ERROR
                        , Strings.ERROR_LOADING_PROJECT
                        , Strings.format(Strings.REQUEST_NATIVE_FILE_SYSTEM_ERROR, rootPath, error.code)
                    );
                }
            );
        }
    }

    /**
     * Returns the FileEntry or DirectoryEntry corresponding to the selected item, or null
     * if no item is selected.
     *
     * @return {?Entry}
     */
    function getSelectedItem() {
        var selected = _projectTree.jstree("get_selected");
        if (selected)
            return selected.data("entry");
        return null;
    }

    /**
     * Create a new item in the project tree.
     *
     * @param baseDir {string} Full path of the directory where the item should go
     * @param initialName {string} Initial name for the item
     * @param skipRename {boolean} If true, don't allow the user to rename the item
     * @return {Deferred} A $.Deferred() object that will be resolved with the FileEntry
     *  of the created object, or rejected if the user cancelled or entered an illegal
     *  filename.
     */
    function createNewItem(baseDir, initialName, skipRename) {
        // TODO: Need API to get tree node for baseDir.
        // In the meantime, pass null for node so new item is placed
        // relative to the selection
        var node = null,
            selection = _projectTree.jstree("get_selected"),
            selectionEntry = null,
            position = "inside",
            escapeKeyPressed = false,
            result = new $.Deferred();

        // get the FileEntry or DirectoryEntry
        if ( selection ) {
            selectionEntry = selection.data("entry")
        }

        // move selection to parent DirectoryEntry
        if ( selectionEntry && selectionEntry.isFile ) {
            position = "after";

            // FIXME (jasonsj): get_parent returns the tree instead of the directory?
            /*
            selection = _projectTree.jstree("get_parent", selection);

            if ( typeof( selection.data ) == "function" ) {
                // get Entry from tree node
                // note that the jstree root will return undefined
                selectionEntry = selection.data("entry");
            }
            else {
                // reset here. will be replaced with project root.
                selectionEntry = null;
            }
            */
            // FIXME (jasonsj): hackish way to get parent directory; replace with Entry.getParent() when available
            var filePath = selectionEntry.fullPath;
            selectionEntry = new NativeFileSystem.DirectoryEntry(filePath.substring(0, filePath.lastIndexOf("/")));
        }

        // use the project root DirectoryEntry
        if ( !selectionEntry ) {
            selectionEntry = getProjectRoot();
        }

        _projectTree.on("create.jstree", function(event, data) {
            $(event.target).off("create.jstree");

            function errorCleanup() {
                // TODO: If an error occurred, we should allow the user to fix the filename.
                // For now we just remove the node so you have to start again.
                _projectTree.jstree("remove", data.rslt.obj);
                result.reject();
            }

            if (!escapeKeyPressed) {
                // Validate file name
                // TODO: There are some filenames like COM1, LPT3, etc. that are not valid on Windows.
                // We may want to add checks for those here.
                // See http://msdn.microsoft.com/en-us/library/windows/desktop/aa365247(v=vs.85).aspx
                if (data.rslt.name.search(/[/?*:;{}<>\\|]+/) !== -1) {
                    brackets.showModalDialog(
                            brackets.DIALOG_ID_ERROR
                        ,   Strings.INVALID_FILENAME_TITLE
                        ,   Strings.INVALID_FILENAME_MESSAGE);

                    errorCleanup();
                    return;
                }

                // Use getFile() to create the new file
                selectionEntry.getFile(data.rslt.name
                    , {create: true, exclusive: true}
                    , function( entry ) {
                        data.rslt.obj.data("entry", entry);
                        _projectTree.jstree("select_node", data.rslt.obj, true);
                        result.resolve(entry);
                    }
                    , function ( error ) {
                        if ( ( error.code === FileError.PATH_EXISTS_ERR )
                             || (error.code === FileError.TYPE_MISMATCH_ERR ) ) {
                            brackets.showModalDialog(
                                  brackets.DIALOG_ID_ERROR
                                , Strings.INVALID_FILENAME_TITLE
                                , Strings.format(
                                      Strings.FILE_ALREADY_EXISTS
                                    , data.rslt.name
                                )
                            );
                        }
                        // TODO (jasonsj): proper message for each error.code
                        /*
                        else if ( error.code == FileError ) {

                        }
                        */

                        errorCleanup();
                    }
                );
            }
            else { //escapeKeyPressed
                errorCleanup();
            }
        });

        // Create the node and open the editor
        _projectTree.jstree("create", node, position, {data: initialName}, null, skipRename);

        var renameInput = _projectTree.find(".jstree-rename-input");

        renameInput.on("keydown", function(event) {
            // Listen for escape key on keydown, so we can remove the node in the create.jstree handler above
            if (event.keyCode == 27) {
                escapeKeyPressed = true;
            }
        });

        // TODO: Figure out better way to style this input. All styles are inlined by jsTree...
        renameInput.css(
            { left: "17px"
            , height: "24px"
            }
        ).parent().css(
            { height: "26px"
            }
        );

        return result;
    }

    /**
     * @private
     * Called by jsTree when the user has expanded a node that has never been expanded before. We call
     * jsTree back asynchronously with the node's immediate children data once the subfolder is done
     * being fetched.
     *
     * @param {jQueryObject} treeNode  jQ object for the DOM node being expanded
     * @param {function(Array)} jsTreeCallback  jsTree callback to provide children to
     */
    function _treeDataProvider(treeNode, jsTreeCallback) {
        var dirEntry;

        if (treeNode == -1) {
            // Special case: root of tree
            dirEntry = _projectRoot;
        } else {
            // All other nodes: the DirectoryEntry is saved as jQ data in the tree (by _convertEntriesToJSON())
            dirEntry = treeNode.data("entry");
        }

        // Fetch dirEntry's contents
        dirEntry.createReader().readEntries(
            function(entries) {
                var subtreeJSON = _convertEntriesToJSON(entries);
                jsTreeCallback(subtreeJSON);
            },
            function(error) {
                brackets.showModalDialog(
                      brackets.DIALOG_ID_ERROR
                    , Strings.ERROR_LOADING_PROJECT
                    , Strings.format(Strings.READ_DIRECTORY_ENTRIES_ERROR, dirEntry.fullPath, error.code)
                );
            }
        );

    }

    /**
     * @private
     * Given an array of NativeFileSystem entries, returns a JSON array representing them in the format
     * required by jsTree. Saves the corresponding Entry object as metadata (which jsTree will store in
     * the DOM via $.data()).
     *
     * Does NOT recursively traverse the file system: folders are marked as expandable but are given no
     * children initially.
     *
     * @param {Array.<Entry>} entries  Array of NativeFileSystem entry objects.
     * @return {Array} jsTree node data: array of JSON objects
     */
    function _convertEntriesToJSON(entries) {
        var jsonEntryList = [];
        for (var entryI in entries) {
            var entry = entries[entryI];

            var jsonEntry = {
                data: entry.name,
                metadata: { entry: entry }
            };
            if (entry.isDirectory) {
                jsonEntry.children = [];
                jsonEntry.state = "closed";
            }
            // For more info on jsTree's JSON format see: http://www.jstree.com/documentation/json_data

            jsonEntryList.push(jsonEntry);
        }
        return jsonEntryList;
    }


    /**
     * @private
     * Given an input to jsTree's json_data.data setting, display the data in the file tree UI
     * (replacing any existing file tree that was previously displayed). This input could be
     * raw JSON data, or it could be a dataprovider function. See jsTree docs for details:
     * http://www.jstree.com/documentation/json_data
     */
    function _renderTree(treeDataProvider) {

        var projectTreeContainer = $("#project-files-container");

        // Instantiate tree widget
        // (jsTree is smart enough to replace the old tree if there's already one there)
        _projectTree = projectTreeContainer.jstree({
            plugins : ["ui", "themes", "json_data", "crrm"],
            json_data : { data:treeDataProvider, correct_state: false },
            core : { animation:0 },
            themes : { theme:"brackets", url:"styles/jsTreeTheme.css", dots:false, icons:false },
                //(note: our actual jsTree theme CSS lives in brackets.less; we specify an empty .css
                // file because jsTree insists on loading one itself)

            strings : { loading : "Loading ...", new_node : "New node" }    // TODO: localization
        })
        .bind("select_node.jstree", function(event, data) {
            var entry = data.rslt.obj.data("entry");
            if (entry.isFile)
                CommandManager.execute(Commands.FILE_OPEN, entry.fullPath);
        });
    };

    // Define public API
<<<<<<< HEAD
    exports.getProjectRoot  = getProjectRoot;
    exports.isWithinProject  = isWithinProject;
    exports.makeProjectRelativeIfPossible  = makeProjectRelativeIfPossible;
    exports.openProject     = openProject;
    exports.loadProject     = loadProject;
    exports.getSelectedItem = getSelectedItem;
    exports.createNewItem   = createNewItem;
=======
    exports.getProjectRoot          = getProjectRoot;
    exports.openProject             = openProject;
    exports.loadProject             = loadProject;
    exports.getSelectedItem         = getSelectedItem;
    exports.createNewItem           = createNewItem

    // Register save callback
    var loadedPath = window.location.pathname;
    var bracketsSrc = loadedPath.substr(0, loadedPath.lastIndexOf("/"));
    var defaults =
        { projectPath:      bracketsSrc /* initialze to brackets source */
        , projectTreeState: ""          /* TODO (jasonsj): jstree state */
        };
    PreferencesManager.addPreferencesClient(PREFERENCES_CLIENT_ID, savePreferences, this, defaults);
>>>>>>> 04c87183
});<|MERGE_RESOLUTION|>--- conflicted
+++ resolved
@@ -422,20 +422,13 @@
     };
 
     // Define public API
-<<<<<<< HEAD
     exports.getProjectRoot  = getProjectRoot;
-    exports.isWithinProject  = isWithinProject;
-    exports.makeProjectRelativeIfPossible  = makeProjectRelativeIfPossible;
+    exports.isWithinProject = isWithinProject;
+    exports.makeProjectRelativeIfPossible = makeProjectRelativeIfPossible;
     exports.openProject     = openProject;
     exports.loadProject     = loadProject;
     exports.getSelectedItem = getSelectedItem;
     exports.createNewItem   = createNewItem;
-=======
-    exports.getProjectRoot          = getProjectRoot;
-    exports.openProject             = openProject;
-    exports.loadProject             = loadProject;
-    exports.getSelectedItem         = getSelectedItem;
-    exports.createNewItem           = createNewItem
 
     // Register save callback
     var loadedPath = window.location.pathname;
@@ -445,5 +438,4 @@
         , projectTreeState: ""          /* TODO (jasonsj): jstree state */
         };
     PreferencesManager.addPreferencesClient(PREFERENCES_CLIENT_ID, savePreferences, this, defaults);
->>>>>>> 04c87183
 });