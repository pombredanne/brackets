--- conflicted
+++ resolved
@@ -152,14 +152,10 @@
                     {"Ctrl-O": Commands.FILE_OPEN},
                     {"Ctrl-S": Commands.FILE_SAVE},
                     {"Ctrl-W": Commands.FILE_CLOSE},
-<<<<<<< HEAD
                     {"Ctrl-Shift-O": Commands.FILE_QUICK_NAVIGATE_FILE},
                     {"Ctrl-T": Commands.FILE_QUICK_NAVIGATE_DEFINITION},
                     {"Ctrl-G": Commands.FILE_QUICK_NAVIGATE_LINE},
-=======
-                    {"Ctrl-Shift-O": Commands.FILE_QUICK_NAVIGATE},
                     {"Ctrl-Shift-F": Commands.FIND_IN_FILES},
->>>>>>> d1456b1f
                     {"Ctrl-R": Commands.FILE_RELOAD, "platform": "mac"},
                     {"F5"    : Commands.FILE_RELOAD, "platform": "win"}
                 ],
