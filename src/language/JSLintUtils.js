/*
 * Copyright (c) 2012 Adobe Systems Incorporated. All rights reserved.
 *  
 * Permission is hereby granted, free of charge, to any person obtaining a
 * copy of this software and associated documentation files (the "Software"), 
 * to deal in the Software without restriction, including without limitation 
 * the rights to use, copy, modify, merge, publish, distribute, sublicense, 
 * and/or sell copies of the Software, and to permit persons to whom the 
 * Software is furnished to do so, subject to the following conditions:
 *  
 * The above copyright notice and this permission notice shall be included in
 * all copies or substantial portions of the Software.
 *  
 * THE SOFTWARE IS PROVIDED "AS IS", WITHOUT WARRANTY OF ANY KIND, EXPRESS OR
 * IMPLIED, INCLUDING BUT NOT LIMITED TO THE WARRANTIES OF MERCHANTABILITY, 
 * FITNESS FOR A PARTICULAR PURPOSE AND NONINFRINGEMENT. IN NO EVENT SHALL THE
 * AUTHORS OR COPYRIGHT HOLDERS BE LIABLE FOR ANY CLAIM, DAMAGES OR OTHER 
 * LIABILITY, WHETHER IN AN ACTION OF CONTRACT, TORT OR OTHERWISE, ARISING 
 * FROM, OUT OF OR IN CONNECTION WITH THE SOFTWARE OR THE USE OR OTHER 
 * DEALINGS IN THE SOFTWARE.
 * 
 */


/*jslint vars: true, plusplus: true, devel: true, nomen: true, indent: 4, maxerr: 50 */
/*global define, $, JSLINT, PathUtils */

/**
 * Allows JSLint to run on the current document and report results in a UI panel.
 *
 * jQuery Events:
 *    - enabledChanged -- When JSLint is enabled or disabled
 */
define(function (require, exports, module) {
    'use strict';
    
    // Load dependent non-module scripts
    require("thirdparty/path-utils/path-utils.min");
    require("thirdparty/jslint/jslint");
    
    // Load dependent modules
    var DocumentManager         = require("document/DocumentManager"),
<<<<<<< HEAD
        PreferencesManager      = require("preferences/PreferencesManager"),
=======
        PerfUtils               = require("utils/PerfUtils"),
>>>>>>> 4f24f3b9
        EditorManager           = require("editor/EditorManager");
    
    /**
     * @private
     * @type {PreferenceStorage}
     */
    var _prefs = null;
    
    /**
     * @private
     * @type {boolean}
     */
    var _enabled = true;
    
    /**
     * @return {boolean} Enabled state of JSLint.
     */
    function getEnabled() {
        return _enabled;
    }
    
    /**
     * Run JSLint on the current document. Reports results to the main UI. Displays
     * a gold star when no errors are found.
     */
    function run() {
        var currentDoc = DocumentManager.getCurrentDocument();
        
        var perfTimerDOM,
            perfTimerLint;

        var ext = currentDoc ? PathUtils.filenameExtension(currentDoc.file.fullPath) : "";
        var $lintResults = $("#jslint-results");
        var $goldStar = $("#gold-star");
        
        if (getEnabled() && /^(\.js|\.htm|\.html)$/i.test(ext)) {
            perfTimerLint = PerfUtils.markStart("JSLint linting:\t" + (!currentDoc || currentDoc.file.fullPath));
            var text = currentDoc.getText();
            
            // If a line contains only whitespace, remove the whitespace
            // This should be doable with a regexp: text.replace(/\r[\x20|\t]+\r/g, "\r\r");,
            // but that doesn't work.
            var i, arr = text.split("\n");
            for (i = 0; i < arr.length; i++) {
                if (!arr[i].match(/\S/)) {
                    arr[i] = "";
                }
            }
            text = arr.join("\n");
            
            var result = JSLINT(text, null);

            PerfUtils.addMeasurement(perfTimerLint);
            perfTimerDOM = PerfUtils.markStart("JSLint DOM:\t" + (!currentDoc || currentDoc.file.fullPath));
            
            if (!result) {
                var $errorTable = $("<table class='zebra-striped condensed-table'>")
                                   .append("<tbody>");
                var $selectedRow;
                
                JSLINT.errors.forEach(function (item, i) {
                    if (item) {
                        var makeCell = function (content) {
                            return $("<td/>").text(content);
                        };
                        
                        // Add row to error table
                        var $row = $("<tr/>")
                            .append(makeCell(item.line))
                            .append(makeCell(item.reason))
                            .append(makeCell(item.evidence || ""))
                            .appendTo($errorTable);
                        
                        $row.click(function () {
                            if ($selectedRow) {
                                $selectedRow.removeClass("selected");
                            }
                            $row.addClass("selected");
                            $selectedRow = $row;
                            
                            var editor = EditorManager.getCurrentFullEditor();
                            editor.setCursorPos(item.line - 1, item.character - 1);
                            EditorManager.focusEditor();
                        });
                    }
                });

                $("#jslint-results .table-container")
                    .empty()
                    .append($errorTable);
                $lintResults.show();
                $goldStar.hide();
            } else {
                $lintResults.hide();
                $goldStar.show();
            }
        } else {
            // JSLint is disabled or does not apply to the current file, hide
            // both the results and the gold star
            $lintResults.hide();
            $goldStar.hide();
        }
        
        EditorManager.resizeEditor();

        PerfUtils.addMeasurement(perfTimerDOM);
    }
    
    /**
     * @private
     * Update DocumentManager listeners.
     */
    function _updateListeners() {
        if (_enabled) {
            // register our event listeners
            $(DocumentManager)
                .on("currentDocumentChange.jslint", function () {
                    run();
                })
                .on("documentSaved.jslint", function (event, document) {
                    if (document === DocumentManager.getCurrentDocument()) {
                        run();
                    }
                });
        } else {
            $(DocumentManager).off(".jslint");
        }
    }
    
    function _setEnabled(enabled) {
        _enabled = enabled;
        
        $(exports).triggerHandler("enabledChanged", _enabled);
        
        _updateListeners();
        
        _prefs.setValue("enabled", _enabled);
    
        // run immediately
        run();
    }
    
    /**
     * Enable or disable JSLint.
     * @param {boolean} enabled Enabled state.
     */
    function setEnabled(enabled) {
        if (_enabled !== enabled) {
            _setEnabled(enabled);
        }
    }
    
    (function () {
        // Init PreferenceStorage
        _prefs = PreferencesManager.getPreferenceStorage(module.id, { enabled: true });
        _setEnabled(_prefs.getValue("enabled"));
    }());
    
    // Define public API
    exports.run = run;
    exports.getEnabled = getEnabled;
    exports.setEnabled = setEnabled;
});<|MERGE_RESOLUTION|>--- conflicted
+++ resolved
@@ -40,11 +40,8 @@
     
     // Load dependent modules
     var DocumentManager         = require("document/DocumentManager"),
-<<<<<<< HEAD
         PreferencesManager      = require("preferences/PreferencesManager"),
-=======
         PerfUtils               = require("utils/PerfUtils"),
->>>>>>> 4f24f3b9
         EditorManager           = require("editor/EditorManager");
     
     /**
@@ -197,11 +194,9 @@
         }
     }
     
-    (function () {
-        // Init PreferenceStorage
-        _prefs = PreferencesManager.getPreferenceStorage(module.id, { enabled: true });
-        _setEnabled(_prefs.getValue("enabled"));
-    }());
+    // Init PreferenceStorage
+    _prefs = PreferencesManager.getPreferenceStorage(module.id, { enabled: true });
+    _setEnabled(_prefs.getValue("enabled"));
     
     // Define public API
     exports.run = run;
