--- conflicted
+++ resolved
@@ -238,13 +238,8 @@
      */
     function _createFullEditorForDocument(document) {
         // Create editor; make it initially invisible
-<<<<<<< HEAD
-        var container = _editorHolder.get(0);
+        var container = _positionedEditorHolder.get(0);
         var editor = _createEditorForDocument(document, true, container);
-=======
-        var container = _positionedEditorHolder.get(0);
-        var editor = _createEditorForDocument(document, true, container, _openInlineWidget);
->>>>>>> fe456d3c
         editor.setVisible(false);
     }
     
