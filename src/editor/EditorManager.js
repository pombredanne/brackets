/*
 * Copyright (c) 2012 Adobe Systems Incorporated. All rights reserved.
 *  
 * Permission is hereby granted, free of charge, to any person obtaining a
 * copy of this software and associated documentation files (the "Software"), 
 * to deal in the Software without restriction, including without limitation 
 * the rights to use, copy, modify, merge, publish, distribute, sublicense, 
 * and/or sell copies of the Software, and to permit persons to whom the 
 * Software is furnished to do so, subject to the following conditions:
 *  
 * The above copyright notice and this permission notice shall be included in
 * all copies or substantial portions of the Software.
 *  
 * THE SOFTWARE IS PROVIDED "AS IS", WITHOUT WARRANTY OF ANY KIND, EXPRESS OR
 * IMPLIED, INCLUDING BUT NOT LIMITED TO THE WARRANTIES OF MERCHANTABILITY, 
 * FITNESS FOR A PARTICULAR PURPOSE AND NONINFRINGEMENT. IN NO EVENT SHALL THE
 * AUTHORS OR COPYRIGHT HOLDERS BE LIABLE FOR ANY CLAIM, DAMAGES OR OTHER 
 * LIABILITY, WHETHER IN AN ACTION OF CONTRACT, TORT OR OTHERWISE, ARISING 
 * FROM, OUT OF OR IN CONNECTION WITH THE SOFTWARE OR THE USE OR OTHER 
 * DEALINGS IN THE SOFTWARE.
 * 
 */


/*jslint vars: true, plusplus: true, devel: true, nomen: true, indent: 4, maxerr: 50 */
/*global define, $, CodeMirror, window */

/**
 * EditorManager owns the UI for the editor area. This essentially mirrors the 'current document'
 * property maintained by DocumentManager's model.
 *
 * Note that there is a little bit of unusual overlap between EditorManager and DocumentManager:
 * because the Document state is actually stored in the CodeMirror editor UI, DocumentManager is
 * not a pure headless model. Each Document encapsulates an editor instance, and thus EditorManager
 * must have some knowledge about Document's internal state (we access its _editor property).
 *
 * This module dispatches the following events:
 *    - activeEditorChange --  Fires after the active editor (full or inline) changes and size/visibility
 *                             are complete. Doesn't fire when editor temporarily loses focus to a non-editor
 *                             control (e.g. search toolbar or modal dialog, or window deactivation). Does
 *                             fire when focus moves between inline editor and its full-size container.
 *                             This event tracks getActiveEditor() changes, while DocumentManager's
 *                             currentDocumentChange tracks getCurrentFullEditor() changes.
 *                             The 2nd arg to the listener is which Editor became active; the 3rd arg is
 *                             which Editor is deactivated as a result. Either one may be null.
 *                             NOTE (#1257): getFocusedEditor() sometimes lags behind this event. Listeners
 *                             should use the arguments or call getActiveEditor() to reliably see which Editor 
 *                             just gained focus.
 */
define(function (require, exports, module) {
    "use strict";
    
    // Load dependent modules
    var AppInit             = require("utils/AppInit"),
        FileUtils           = require("file/FileUtils"),
        Commands            = require("command/Commands"),
        CommandManager      = require("command/CommandManager"),
        DocumentManager     = require("document/DocumentManager"),
        PerfUtils           = require("utils/PerfUtils"),
        Editor              = require("editor/Editor").Editor,
        InlineTextEditor    = require("editor/InlineTextEditor").InlineTextEditor,
        KeyEvent            = require("utils/KeyEvent"),
        EditorUtils         = require("editor/EditorUtils"),
        ViewUtils           = require("utils/ViewUtils"),
        StatusBar           = require("widgets/StatusBar"),
        Strings             = require("strings"),
        StringUtils         = require("utils/StringUtils");
    
    /** @type {jQueryObject} DOM node that contains all editors (visible and hidden alike) */
    var _editorHolder = null;
    
    /**
     * Currently visible full-size Editor, or null if no editors open
     * @type {?Editor}
     */
    var _currentEditor = null;
    /** @type {?Document} */
    var _currentEditorsDocument = null;
    
    /**
     * Currently focused Editor (full-size, inline, or otherwise)
     * @type {?Editor}
     */
    var _lastFocusedEditor = null;
    
    /**
<<<<<<< HEAD
     * Maps full path to scroll pos & cursor/selection info. Not kept up to date while an editor is current.
     * Only updated when switching / closing editor, or when requested explicitly via _getViewState().
     * @type {Object<string, {scrollPos:{x:number, y:number}, selection:{start:{line:number, ch:number}, end:{line:number, ch:number}}}}
     */
    var _viewStateCache = {};
=======
     * Last known editor area width, used to detect when the window is resized horizontally.
     */
    var _lastEditorWidth = null;
>>>>>>> 89f70f3e
    
    /**
     * Registered inline-editor widget providers. See {@link #registerInlineEditProvider()}.
     * @type {Array.<function(...)>}
     */
    var _inlineEditProviders = [];
    
    /* StatusBar indicators */
    var $modeInfo,
        $cursorInfo,
        $fileInfo,
        $indentType,
        $indentWidthLabel,
        $indentWidthInput;
    
    /**
     * Creates a new Editor bound to the given Document. The editor's mode is inferred based on the
     * file extension. The editor is appended to the given container as a visible child.
     * @param {!Document} doc  Document for the Editor's content
     * @param {!boolean} makeMasterEditor  If true, the Editor will set itself as the private "master"
     *          Editor for the Document. If false, the Editor will attach to the Document as a "slave."
     * @param {!jQueryObject} container  Container to add the editor to.
     * @param {{startLine: number, endLine: number}=} range If specified, range of lines within the document
     *          to display in this editor. Inclusive.
     * @return {Editor} the newly created editor.
     */
    function _createEditorForDocument(doc, makeMasterEditor, container, range) {
        var mode = EditorUtils.getModeFromFileExtension(doc.file.fullPath);
        
        return new Editor(doc, makeMasterEditor, mode, container, range);
    }
    
    /**
     * @private
     * Bound to Ctrl+E on outermost editors.
     * @param {!Editor} editor the candidate host editor
     * @return {$.Promise} a promise that will be resolved when an InlineWidget 
     *      is created or rejected when no inline editors are available.
     */
    function _openInlineWidget(editor) {
        PerfUtils.markStart(PerfUtils.INLINE_EDITOR_OPEN);
        
        // Run through inline-editor providers until one responds
        var pos = editor.getCursorPos(),
            inlinePromise,
            i,
            result = new $.Deferred();
        
        for (i = 0; i < _inlineEditProviders.length && !inlinePromise; i++) {
            var provider = _inlineEditProviders[i];
            inlinePromise = provider(editor, pos);
        }
        
        // If one of them will provide a widget, show it inline once ready
        if (inlinePromise) {
            inlinePromise.done(function (inlineWidget) {
                editor.addInlineWidget(pos, inlineWidget);
                PerfUtils.addMeasurement(PerfUtils.INLINE_EDITOR_OPEN);
                result.resolve();
            }).fail(function () {
                // terminate timer that was started above
                PerfUtils.finalizeMeasurement(PerfUtils.INLINE_EDITOR_OPEN);
                result.reject();
            });
        } else {
            // terminate timer that was started above
            PerfUtils.finalizeMeasurement(PerfUtils.INLINE_EDITOR_OPEN);
            result.reject();
        }
        
        return result.promise();
    }
    
    /**
     * Removes the given widget UI from the given hostEditor (agnostic of what the widget's content
     * is). The widget's onClosed() callback will be run as a result.
     * @param {!Editor} hostEditor The editor containing the widget.
     * @param {!InlineWidget} inlineWidget The inline widget to close.
     */
    function closeInlineWidget(hostEditor, inlineWidget) {
        // If widget has focus, return it to the hostEditor & move the cursor to where the inline used to be
        if (inlineWidget.hasFocus()) {
            // Place cursor back on the line just above the inline (the line from which it was opened)
            // If cursor's already on that line, leave it be to preserve column position
            var widgetLine = hostEditor._codeMirror.getLineNumber(inlineWidget.info.line);
            var cursorLine = hostEditor.getCursorPos().line;
            if (cursorLine !== widgetLine) {
                hostEditor.setCursorPos({ line: widgetLine, pos: 0 });
            }
            
            hostEditor.focus();
        }
        
        hostEditor.removeInlineWidget(inlineWidget);
    }
    
    /**
     * Registers a new inline provider. When _openInlineWidget() is called each registered inline
     * widget is called and asked if it wants to provide an inline widget given the current cursor
     * location and document.
     * @param {function} provider 
     *      Parameters: 
     *      {!Editor} editor, {!{line:Number, ch:Number}} pos
     *      
     *      Returns:
     *      {$.Promise} a promise that will be resolved with an inlineWidget
     *      or null to indicate the provider doesn't create an editor in this case
     */
    function registerInlineEditProvider(provider) {
        _inlineEditProviders.push(provider);
    }
    
    /**
     * @private
     * Given a host editor, return a list of all Editors in all its open inline widgets. (Ignoring
     * any other inline widgets that might be open but don't contain Editors).
     * @param {!Editor} hostEditor
     * @return {Array.<Editor>}
     *
     */
    function getInlineEditors(hostEditor) {
        var inlineEditors = [];
        
        if (hostEditor) {
            hostEditor.getInlineWidgets().forEach(function (widget) {
                if (widget instanceof InlineTextEditor) {
                    inlineEditors = inlineEditors.concat(widget.editors);
                }
            });
        }

        return inlineEditors;
    }
    
    
    
    /**
     * @private
     * Creates a new "full-size" (not inline) Editor for the given Document, and sets it as the
     * Document's master backing editor. The editor is not yet visible; to show it, use
     * DocumentManager.setCurrentDocument().
     * Semi-private: should only be called within this module or by Document.
     * @param {!Document} document  Document whose main/full Editor to create
     */
    function _createFullEditorForDocument(document) {
        // Create editor; make it initially invisible
        var container = _editorHolder.get(0);
        var editor = _createEditorForDocument(document, true, container);
        editor.setVisible(false);
    }
    
    /** Returns the visible full-size Editor corresponding to DocumentManager.getCurrentDocument() */
    function getCurrentFullEditor() {
        // This *should* always be equivalent to DocumentManager.getCurrentDocument()._masterEditor
        return _currentEditor;
    }

    
    /**
     * Creates a new inline Editor instance for the given Document. The editor's mode is inferred
     * based on the file extension. The editor is not yet visible or attached to a host editor.
     * @param {!Document} doc  Document for the Editor's content
     * @param {?{startLine:Number, endLine:Number}} range  If specified, all lines outside the given
     *      range are hidden from the editor. Range is inclusive. Line numbers start at 0.
     * @param {HTMLDivContainer} inlineContent
     * @param  {function(inlineWidget)} closeThisInline
     *
     * @return {{content:DOMElement, editor:Editor}}
     */
    function createInlineEditorForDocument(doc, range, inlineContent) {
        // Create the Editor
        var inlineEditor = _createEditorForDocument(doc, false, inlineContent, range);
        
        return { content: inlineContent, editor: inlineEditor };
    }
    
    
    /**
     * Disposes the given Document's full-size editor if the doc is no longer "open" from the user's
     * standpoint - not in the working set and not currentDocument).
     * 
     * Destroying the full-size editor releases ONE ref to the Document; if inline editors or other
     * UI elements are still referencing the Document it will still be 'open' (kept alive) from
     * DocumentManager's standpoint. However, destroying the full-size editor does remove the backing
     * "master" editor from the Document, rendering it immutable until either inline-editor edits or
     * currentDocument change triggers _createFullEditorForDocument() full-size editor again.
     *
     * In certain edge cases, this is called directly by DocumentManager; see _gcDocuments() for details.
     *
     * @param {!Document} document Document whose "master" editor we may destroy
     */
    function _destroyEditorIfUnneeded(document) {
        var editor = document._masterEditor;

        if (!editor) {
            return;
        }
        
        // If outgoing editor is no longer needed, dispose it
        var isCurrentDocument = (DocumentManager.getCurrentDocument() === document);
        var isInWorkingSet = (DocumentManager.findInWorkingSet(document.file.fullPath) !== -1);
        if (!isCurrentDocument && !isInWorkingSet) {
            // Destroy the editor widget (which un-refs the Document and reverts it to read-only mode)
            editor.destroy();
            
            // Our callers should really ensure this, but just for safety...
            if (_currentEditor === editor) {
                _currentEditorsDocument = null;
                _currentEditor = null;
            }
        }
    }

    /** 
     * Returns focus to the last visible editor that had focus. If no editor visible, does nothing.
     * This function should be called to restore editor focus after it has been temporarily
     * removed. For example, after a dialog with editable text is closed.
     */
    function focusEditor() {
        if (_lastFocusedEditor) {
            _lastFocusedEditor.focus();
        }
    }
    
    
    /**
     * Calculates the available height for the full-size Editor (or the no-editor placeholder),
     * accounting for the current size of all visible panels, toolbar, & status bar.
     * @return {number}
     */
    function _calcEditorHeight() {
        var availableHt = $(".content").height();
        
        _editorHolder.siblings().each(function (i, elem) {
            var $elem = $(elem);
            if ($elem.css("display") !== "none") {
                availableHt -= $elem.outerHeight();
            }
        });
        
        // Clip value to 0 (it could be negative if a panel wants more space than we have)
        return Math.max(availableHt, 0);
    }
    
    /**
     * Flag for resizeEditor() to always force refresh.
     * @const
     * @type {string}
     */
    var REFRESH_FORCE = "force";
    
    /**
     * Flag for resizeEditor() to never refresh.
     * @const
     * @type {string}
     */
    var REFRESH_SKIP = "skip";

    /** 
     * Resize the editor. This must be called any time the contents of the editor area are swapped
     * or any time the editor area might change height. EditorManager takes care of calling this when
     * the Editor is swapped, and on window resize. But anyone who changes size/visiblity of editor
     * area siblings (toolbar, status bar, bottom panels) *must* manually call resizeEditor().
     *
     * @param {string=} refreshFlag For internal use. Set to "force" to ensure the editor will refresh, 
     *    "skip" to ensure the editor does not refresh, or leave undefined to let resizeEditor() determine 
     *    whether it needs to refresh.
     */
    function resizeEditor(refreshFlag) {
        if (!_editorHolder) {
            return;  // still too early during init
        }
        
        var editorAreaHt = _calcEditorHeight();
        _editorHolder.height(editorAreaHt);    // affects size of "not-editor" placeholder as well
        
        if (_currentEditor) {
            var curRoot = _currentEditor.getRootElement(),
                curWidth = $(curRoot).width();
            if (!curRoot.style.height || $(curRoot).height() !== editorAreaHt) {
                $(curRoot).height(editorAreaHt);
                if (refreshFlag === undefined) {
                    refreshFlag = REFRESH_FORCE;
                }
            } else if (curWidth !== _lastEditorWidth) {
                if (refreshFlag === undefined) {
                    refreshFlag = REFRESH_FORCE;
                }
            }
            _lastEditorWidth = curWidth;

            if (refreshFlag === REFRESH_FORCE) {
                _currentEditor.refreshAll(true);
            }
        }
    }
    
    /**
     * NJ's editor-resizing fix. Whenever the window resizes, we immediately adjust the editor's
     * height.
     */
    function _updateEditorDuringResize() {
        // always skip the refresh since CodeMirror will call refresh() itself when it sees the resize event
        resizeEditor(REFRESH_SKIP);
    }
    
    
    /** Updates _viewStateCache from the given editor's actual current state */
    function _saveEditorViewState(editor) {
        _viewStateCache[editor.document.file.fullPath] = {
            selection: editor.getSelection(),
            scrollPos: editor.getScrollPos()
        };
    }
    
    /** Updates the given editor's actual state from _viewStateCache, if any state stored */
    function _restoreEditorViewState(editor) {
        // We want to ignore the current state of the editor, so don't call _getViewState()
        var viewState = _viewStateCache[editor.document.file.fullPath];
        if (viewState) {
            if (viewState.selection) {
                editor.setSelection(viewState.selection.start, viewState.selection.end);
            }
            if (viewState.scrollPos) {
                editor.setScrollPos(viewState.scrollPos.x, viewState.scrollPos.y);
                
                // Force CM.onScroll() to run now, in case refresh() gets called synchronously after this
                // (as often happens when switching editors, due to JSLint panel)
                // TODO: why doesn't CM.scrollTo() do this automatically?
                var event = window.document.createEvent("HTMLEvents");
                event.initEvent("scroll", true, false);
                editor._codeMirror.getScrollerElement().dispatchEvent(event);
            }
        }
    }
    
    /** Returns up-to-date view state for the given file, or null if file not open and no state cached */
    function _getViewState(fullPath) {
        if (_currentEditorsDocument && _currentEditorsDocument.file.fullPath === fullPath) {
            _saveEditorViewState(_currentEditor);
        }
        return _viewStateCache[fullPath];
    }
    
    /** Removes all cached view state info and replaces it with the given mapping */
    function _resetViewStates(viewStates) {
        _viewStateCache = viewStates;
    }
    
    
    /**
     * @private
     * @param {?Editor} current
     */
    function _notifyActiveEditorChanged(current) {
        // Skip if the Editor that gained focus was already the most recently focused editor.
        // This may happen e.g. if the window loses then regains focus.
        if (_lastFocusedEditor === current) {
            return;
        }
        var previous = _lastFocusedEditor;
        _lastFocusedEditor = current;
        
        $(exports).triggerHandler("activeEditorChange", [current, previous]);
    }
    
    /**
     * @private
     */
    function _doShow(document) {
        // Show new editor
        _currentEditorsDocument = document;
        _currentEditor = document._masterEditor;
        
        // Skip refreshing the editor since we're going to refresh it in resizeEditor() later.
        _currentEditor.setVisible(true, false);
        _currentEditor.focus();
        
        // Resize and refresh the editor, since it might have changed size or had other edits applied
        // since it was last visible.
        resizeEditor(REFRESH_FORCE);
    }

    /**
     * Make the given document's editor visible in the UI, hiding whatever was
     * visible before. Creates a new editor if none is assigned.
     * @param {!Document} document
     */
    function _showEditor(document) {
        // Hide whatever was visible before
        if (!_currentEditor) {
            $("#not-editor").css("display", "none");
        } else {
            _saveEditorViewState(_currentEditor);
            _currentEditor.setVisible(false);
            _destroyEditorIfUnneeded(_currentEditorsDocument);
        }
        
        // Ensure a main editor exists for this document to show in the UI
        var createdNewEditor = false;
        if (!document._masterEditor) {
            createdNewEditor = true;
            // Editor doesn't exist: populate a new Editor with the text
            _createFullEditorForDocument(document);
        }
        
        _doShow(document);
        
        if (createdNewEditor) {
            _restoreEditorViewState(document._masterEditor);
        }
    }
    

    /** Hide the currently visible editor and show a placeholder UI in its place */
    function _showNoEditor() {
        if (_currentEditor) {
            _saveEditorViewState(_currentEditor);
            _currentEditor.setVisible(false);
            _destroyEditorIfUnneeded(_currentEditorsDocument);
            
            _currentEditorsDocument = null;
            _currentEditor = null;
            
            $("#not-editor").css("display", "");
            
            // No other Editor is gaining focus, so in this one special case we must trigger event manually
            _notifyActiveEditorChanged(null);
        }
    }

    /** Handles changes to DocumentManager.getCurrentDocument() */
    function _onCurrentDocumentChange() {
        var doc = DocumentManager.getCurrentDocument(),
            container = _editorHolder.get(0);
        
        var perfTimerName = PerfUtils.markStart("EditorManager._onCurrentDocumentChange():\t" + (!doc || doc.file.fullPath));

        // Remove scroller-shadow from the current editor
        if (_currentEditor) {
            ViewUtils.removeScrollerShadow(container, _currentEditor);
        }
        
        // Update the UI to show the right editor (or nothing), and also dispose old editor if no
        // longer needed.
        if (doc) {
            _showEditor(doc);
            ViewUtils.addScrollerShadow(container, _currentEditor);
        } else {
            _showNoEditor();
        }

        PerfUtils.addMeasurement(perfTimerName);
    }
    
    /** Handles removals from DocumentManager's working set list */
    function _onWorkingSetRemove(event, removedFile) {
        // There's one case where an editor should be disposed even though the current document
        // didn't change: removing a document from the working set (via the "X" button). (This may
        // also cover the case where the document WAS current, if the editor-swap happens before the
        // removal from the working set.
        var doc = DocumentManager.getOpenDocumentForPath(removedFile.fullPath);
        if (doc) {
            _destroyEditorIfUnneeded(doc);
        }
        // else, file was listed in working set but never shown in the editor - ignore
    }

    function _onWorkingSetRemoveList(event, removedFiles) {
        removedFiles.forEach(function (removedFile) {
            _onWorkingSetRemove(event, removedFile);
        });
    }

    // Note: there are several paths that can lead to an editor getting destroyed
    //  - file was in working set, but not in current editor; then closed (via working set "X" button)
    //      --> handled by _onWorkingSetRemove()
    //  - file was in current editor, but not in working set; then navigated away from
    //      --> handled by _onCurrentDocumentChange()
    //  - file was in current editor, but not in working set; then closed (via File > Close) (and thus
    //    implicitly navigated away from)
    //      --> handled by _onCurrentDocumentChange()
    //  - file was in current editor AND in working set; then closed (via File > Close OR working set
    //    "X" button) (and thus implicitly navigated away from)
    //      --> handled by _onWorkingSetRemove() currently, but could be _onCurrentDocumentChange()
    //      just as easily (depends on the order of events coming from DocumentManager)
    
    /**
     * Designates the DOM node that will contain the currently active editor instance. EditorManager
     * will own the content of this DOM node.
     * @param {!jQueryObject} holder
     */
    function setEditorHolder(holder) {
        if (_currentEditor) {
            console.error("Cannot change editor area after an editor has already been created!");
            return;
        }
        
        _editorHolder = holder;
        
        resizeEditor();  // if no files open at startup, we won't get called back later to resize the "no-editor" placeholder
    }
    
    /**
     * Returns the currently focused inline widget, if any.
     * @return {?InlineWidget}
     */
    function getFocusedInlineWidget() {
        var result = null;
        
        if (_currentEditor) {
            _currentEditor.getInlineWidgets().forEach(function (widget) {
                if (widget.hasFocus()) {
                    result = widget;
                }
            });
        }
        
        return result;
    }

    /**
     * Returns the focused Editor within an inline text editor, or null if something else has focus
     * @return {?Editor}
     */
    function _getFocusedInlineEditor() {
        var focusedWidget = getFocusedInlineWidget();
        if (focusedWidget instanceof InlineTextEditor) {
            return focusedWidget.getFocusedEditor();
        }
        return null;
    }
    
    /**
     * Returns the currently focused editor instance (full-sized OR inline editor).
     * This function is similar to getActiveEditor(), with one main difference: this
     * function will only return editors that currently have focus, whereas 
     * getActiveEditor() will return the last visible editor that was given focus (but
     * may not currently have focus because, for example, a dialog with editable text
     * is open).
     * @returns {?Editor}
     */
    function getFocusedEditor() {
        if (_currentEditor) {
            
            // See if any inlines have focus
            var focusedInline = _getFocusedInlineEditor();
            if (focusedInline) {
                return focusedInline;
            }

            // otherwise, see if full-sized editor has focus
            if (_currentEditor.hasFocus()) {
                return _currentEditor;
            }
        }
        
        return null;
    }
 
    /**
     * Returns the current active editor (full-sized OR inline editor). This editor may not 
     * have focus at the moment, but it is visible and was the last editor that was given 
     * focus. Returns null if no editors are active.
     * @see getFocusedEditor()
     * @returns {?Editor}
     */
    function getActiveEditor() {
        return _lastFocusedEditor;
    }
     
    /**
     * Toggle Quick Edit command handler
     * @return {!Promise} A promise resolved with true if an inline editor
     *   is opened or false when closed. The promise is rejected if there
     *   is no current editor or an inline editor is not created.
     */
    function _toggleQuickEdit() {
        var result = new $.Deferred();
        
        if (_currentEditor) {
            var inlineWidget = getFocusedInlineWidget();
            
            if (inlineWidget) {
                // an inline widget's editor has focus, so close it
                PerfUtils.markStart(PerfUtils.INLINE_EDITOR_CLOSE);
                inlineWidget.close();
                PerfUtils.addMeasurement(PerfUtils.INLINE_EDITOR_CLOSE);
        
                // return a resolved promise to CommandManager
                result.resolve(false);
            } else {
                // main editor has focus, so create an inline editor
                _openInlineWidget(_currentEditor).done(function () {
                    result.resolve(true);
                }).fail(function () {
                    result.reject();
                });
            }
        } else {
            // Can not open an inline editor without a host editor
            result.reject();
        }
        
        return result.promise();
    }
    
    function _updateModeInfo(editor) {
        $modeInfo.text(StatusBar.getModeDisplayString(editor.getModeForDocument()));
    }
    
    function _updateFileInfo(editor) {
        $fileInfo.text(StringUtils.format(Strings.STATUSBAR_LINE_COUNT, editor.lineCount()));
    }
    
    function _updateIndentType() {
        var indentWithTabs = Editor.getUseTabChar();
        $indentType.text(indentWithTabs ? Strings.STATUSBAR_TAB_SIZE : Strings.STATUSBAR_SPACES);
        $indentType.attr("title", indentWithTabs ? Strings.STATUSBAR_INDENT_TOOLTIP_SPACES : Strings.STATUSBAR_INDENT_TOOLTIP_TABS);
        $indentWidthLabel.attr("title", indentWithTabs ? Strings.STATUSBAR_INDENT_SIZE_TOOLTIP_TABS : Strings.STATUSBAR_INDENT_SIZE_TOOLTIP_SPACES);
    }

    function _getIndentSize() {
        return Editor.getUseTabChar() ? Editor.getTabSize() : Editor.getIndentUnit();
    }
    
    function _updateIndentSize() {
        var size = _getIndentSize();
        $indentWidthLabel.text(size);
        $indentWidthInput.val(size);
    }
    
    function _toggleIndentType() {
        Editor.setUseTabChar(!Editor.getUseTabChar());
        _updateIndentType();
        _updateIndentSize();
    }
    
    function _updateCursorInfo(event, editor) {
        editor = editor || getFocusedEditor();

        // compute columns, account for tab size
        var cursor = editor.getCursorPos(true);
        
        $cursorInfo.text(StringUtils.format(Strings.STATUSBAR_CURSOR_POSITION, cursor.line + 1, cursor.ch + 1));
    }
    
    function _changeIndentWidth(value) {
        $indentWidthLabel.removeClass("hidden");
        $indentWidthInput.addClass("hidden");
        
        // remove all event handlers from the input field
        $indentWidthInput.off("blur keyup");
        
        // restore focus to the editor
        focusEditor();

        if (!value || isNaN(value)) {
            return;
        }
        
        if (Editor.getUseTabChar()) {
            Editor.setTabSize(Math.max(Math.min(value, 10), 1));
        } else {
            Editor.setIndentUnit(Math.max(Math.min(value, 10), 1));
        }

        // update indicator
        _updateIndentSize();

        // column position may change when tab size changes
        _updateCursorInfo();
    }
    
    function _onActiveEditorChange(event, current, previous) {
        if (previous) {
            $(previous).off("cursorActivity.statusbar");
            $(previous).off("change.statusbar");
        }
        
        if (!current) {
            StatusBar.hide();  // calls resizeEditor() if needed
        } else {
            StatusBar.show();  // calls resizeEditor() if needed
            
            $(current).on("cursorActivity.statusbar", _updateCursorInfo);
            $(current).on("change.statusbar", function () {
                // async update to keep typing speed smooth
                window.setTimeout(function () { _updateFileInfo(current); }, 0);
            });
            
            _updateCursorInfo(null, current);
            _updateModeInfo(current);
            _updateFileInfo(current);
            _updateIndentType();
            _updateIndentSize();
        }
    }
    
    function _onFileNameChange(event, oldName, newName) {
        
        // The current document file entry has already been updated.
        // We only need to update the editor mode to match the new file extension 
        var editor = getCurrentFullEditor();
        
        if (editor && editor.document.file.fullPath === newName) {
            editor.setModeForDocument(
                EditorUtils.getModeFromFileExtension(editor.document.file.fullPath)
            );
        }
    }

    function _init() {
        StatusBar.init($(".main-view .content"));

        $modeInfo           = $("#status-mode");
        $cursorInfo         = $("#status-cursor");
        $fileInfo           = $("#status-file");
        $indentType         = $("#indent-type");
        $indentWidthLabel   = $("#indent-width-label");
        $indentWidthInput   = $("#indent-width-input");
        
        // indentation event handlers
        $indentType.on("click", _toggleIndentType);
        $indentWidthLabel
            .on("click", function () {
                // update the input value before displaying
                $indentWidthInput.val(_getIndentSize());

                $indentWidthLabel.addClass("hidden");
                $indentWidthInput.removeClass("hidden");
                $indentWidthInput.focus();
        
                $indentWidthInput
                    .on("blur", function () {
                        _changeIndentWidth($indentWidthInput.val());
                    })
                    .on("keyup", function (event) {
                        if (event.keyCode === KeyEvent.DOM_VK_RETURN) {
                            $indentWidthInput.blur();
                        } else if (event.keyCode === KeyEvent.DOM_VK_ESCAPE) {
                            _changeIndentWidth(false);
                        }
                    });
            });

        $indentWidthInput.focus(function () { $indentWidthInput.select(); });

        _onActiveEditorChange(null, getFocusedEditor(), null);
    }

    // Initialize: command handlers
    CommandManager.register(Strings.CMD_TOGGLE_QUICK_EDIT, Commands.TOGGLE_QUICK_EDIT, _toggleQuickEdit);
    
    // Initialize: register listeners
    $(DocumentManager).on("currentDocumentChange", _onCurrentDocumentChange);
    $(DocumentManager).on("workingSetRemove", _onWorkingSetRemove);
    $(DocumentManager).on("workingSetRemoveList", _onWorkingSetRemoveList);
    $(DocumentManager).on("fileNameChange", _onFileNameChange);

    // Add this as a capture handler so we're guaranteed to run it before the editor does its own
    // refresh on resize.
    window.addEventListener("resize", _updateEditorDuringResize, true);
    
    // Initialize: status bar focused listener
    $(exports).on("activeEditorChange", _onActiveEditorChange);
    
    AppInit.htmlReady(_init);
    
    // For unit tests and internal use only
    exports._init = _init;
    exports._openInlineWidget = _openInlineWidget;
    exports._notifyActiveEditorChanged = _notifyActiveEditorChanged;
    exports._createFullEditorForDocument = _createFullEditorForDocument;
    exports._destroyEditorIfUnneeded = _destroyEditorIfUnneeded;
<<<<<<< HEAD
    exports._getViewState = _getViewState;
    exports._resetViewStates = _resetViewStates;
=======
    exports._doShow = _doShow;
    
    exports.REFRESH_FORCE = REFRESH_FORCE;
    exports.REFRESH_SKIP = REFRESH_SKIP;
>>>>>>> 89f70f3e
    
    // Define public API
    exports.setEditorHolder = setEditorHolder;
    exports.getCurrentFullEditor = getCurrentFullEditor;
    exports.createInlineEditorForDocument = createInlineEditorForDocument;
    exports.focusEditor = focusEditor;
    exports.getFocusedEditor = getFocusedEditor;
    exports.getActiveEditor = getActiveEditor;
    exports.getFocusedInlineWidget = getFocusedInlineWidget;
    exports.resizeEditor = resizeEditor;
    exports.registerInlineEditProvider = registerInlineEditProvider;
    exports.getInlineEditors = getInlineEditors;
    exports.closeInlineWidget = closeInlineWidget;
});<|MERGE_RESOLUTION|>--- conflicted
+++ resolved
@@ -84,17 +84,16 @@
     var _lastFocusedEditor = null;
     
     /**
-<<<<<<< HEAD
      * Maps full path to scroll pos & cursor/selection info. Not kept up to date while an editor is current.
      * Only updated when switching / closing editor, or when requested explicitly via _getViewState().
      * @type {Object<string, {scrollPos:{x:number, y:number}, selection:{start:{line:number, ch:number}, end:{line:number, ch:number}}}}
      */
     var _viewStateCache = {};
-=======
+    
+    /**
      * Last known editor area width, used to detect when the window is resized horizontally.
      */
     var _lastEditorWidth = null;
->>>>>>> 89f70f3e
     
     /**
      * Registered inline-editor widget providers. See {@link #registerInlineEditProvider()}.
@@ -870,15 +869,12 @@
     exports._notifyActiveEditorChanged = _notifyActiveEditorChanged;
     exports._createFullEditorForDocument = _createFullEditorForDocument;
     exports._destroyEditorIfUnneeded = _destroyEditorIfUnneeded;
-<<<<<<< HEAD
     exports._getViewState = _getViewState;
     exports._resetViewStates = _resetViewStates;
-=======
     exports._doShow = _doShow;
     
     exports.REFRESH_FORCE = REFRESH_FORCE;
     exports.REFRESH_SKIP = REFRESH_SKIP;
->>>>>>> 89f70f3e
     
     // Define public API
     exports.setEditorHolder = setEditorHolder;
