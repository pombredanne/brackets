/*
 * Copyright (c) 2012 Adobe Systems Incorporated. All rights reserved.
 *  
 * Permission is hereby granted, free of charge, to any person obtaining a
 * copy of this software and associated documentation files (the "Software"), 
 * to deal in the Software without restriction, including without limitation 
 * the rights to use, copy, modify, merge, publish, distribute, sublicense, 
 * and/or sell copies of the Software, and to permit persons to whom the 
 * Software is furnished to do so, subject to the following conditions:
 *  
 * The above copyright notice and this permission notice shall be included in
 * all copies or substantial portions of the Software.
 *  
 * THE SOFTWARE IS PROVIDED "AS IS", WITHOUT WARRANTY OF ANY KIND, EXPRESS OR
 * IMPLIED, INCLUDING BUT NOT LIMITED TO THE WARRANTIES OF MERCHANTABILITY, 
 * FITNESS FOR A PARTICULAR PURPOSE AND NONINFRINGEMENT. IN NO EVENT SHALL THE
 * AUTHORS OR COPYRIGHT HOLDERS BE LIABLE FOR ANY CLAIM, DAMAGES OR OTHER 
 * LIABILITY, WHETHER IN AN ACTION OF CONTRACT, TORT OR OTHERWISE, ARISING 
 * FROM, OUT OF OR IN CONNECTION WITH THE SOFTWARE OR THE USE OR OTHER 
 * DEALINGS IN THE SOFTWARE.
 * 
 */

/*
 * CodeHintManager Overview:
 *
 * The CodeHintManager mediates the interaction between the editor and a
 * collection of hint providers. If hints are requested explicitly by the
 * user, then the providers registered for the current language are queried
 * for their ability to provide hints in order of descending priority by
 * way their hasHints methods. Character insertions may also constitute an
 * implicit request for hints; consequently, providers for the current
 * language are also queried on character insertion for both their ability to
 * provide hints and also for the suitability of providing implicit hints
 * in the given editor context.
 *
 * Once a provider responds affirmatively to a request for hints, the
 * manager begins a hinting session with that provider, begins to query
 * that provider for hints by way of its getHints method, and opens the
 * hint list window. The hint list is kept open for the duration of the
 * current session. The manager maintains the session until either:
 *
 *  1. the provider gives a null response to a request for hints;
 *  2. a deferred response to getHints fails to resolve;
 *  3. the user explicitly dismisses the hint list window;
 *  4. the editor is closed or becomes inactive; or
 *  5. the editor undergoes a "complex" change, e.g., a multi-character
 *     insertion, deletion or navigation.
 *
 * Single-character insertions, deletions or navigations may not
 * invalidate the current session; in which case, each such change
 * precipitates a successive call to getHints.
 *
 * If the user selects a hint from the rendered hint list then the
 * provider is responsible for inserting the hint into the editor context
 * for the current session by way of its insertHint method. The provider
 * may use the return value of insertHint to request that an additional
 * explicit hint request be triggered, potentially beginning a new
 * session.
 *
 *
 * CodeHintProvider Overview:
 *
 * A code hint provider should implement the following three functions:
 *
 * CodeHintProvider.hasHints(editor, implicitChar)
 * CodeHintProvider.getHints(implicitChar)
 * CodeHintProvider.insertHint(hint)
 *
 * The behavior of these three functions is described in detail below.
 *
 * # CodeHintProvider.hasHints(editor, implicitChar)
 *
 * The method by which a provider indicates intent to provide hints for a
 * given editor. The manager calls this method both when hints are
 * explicitly requested (via, e.g., Ctrl-Space) and when they may be
 * implicitly requested as a result of character insertion in the editor.
 * If the provider responds negatively then the manager may query other
 * providers for hints. Otherwise, a new hinting session begins with this
 * provider, during which the manager may repeatedly query the provider
 * for hints via the getHints method. Note that no other providers will be
 * queried until the hinting session ends.
 *
 * The implicitChar parameter is used to determine whether the hinting
 * request is explicit or implicit. If the string is null then hints were
 * explicitly requested and the provider should reply based on whether it
 * is possible to return hints for the given editor context. Otherwise,
 * the string contains just the last character inserted into the editor's
 * document and the request for hints is implicit. In this case, the
 * provider should determine whether it is both possible and appropriate
 * to show hints. Because implicit hints can be triggered by every
 * character insertion, hasHints may be called frequently; consequently,
 * the provider should endeavor to return a value as quickly as possible.
 * 
 * Because calls to hasHints imply that a hinting session is about to
 * begin, a provider may wish to clean up cached data from previous
 * sessions in this method. Similarly, if the provider returns true, it
 * may wish to prepare to cache data suitable for the current session. In
 * particular, it should keep a reference to the editor object so that it
 * can access the editor in future calls to getHints and insertHints.
 * 
 * param {Editor} editor 
 * A non-null editor object for the active window.
 *
 * param {String} implicitChar 
 * Either null, if the hinting request was explicit, or a single character
 * that represents the last insertion and that indicates an implicit
 * hinting request.
 *
 * return {Boolean} 
 * Determines whether the current provider is able to provide hints for
 * the given editor context and, in case implicitChar is non- null,
 * whether it is appropriate to do so.
 * 
 * 
 * # CodeHintProvider.getHints(implicitChar)
 * 
 * The method by which a provider provides hints for the editor context
 * associated with the current session. The getHints method is called only
 * if the provider asserted its willingness to provide hints in an earlier
 * call to hasHints. The provider may return null, which indicates that
 * the manager should end the current hinting session and close the hint
 * list window. Otherwise, the provider should return a response object
 * that contains three properties: 
 *
 *  1. hints, a sorted array hints that the provider could later insert
 *     into the editor;
 *  2. match, a string that the manager may use to emphasize substrings of
 *     hints in the hint list; and
 *  3. selectInitial, a boolean that indicates whether or not the the
 *     first hint in the list should be selected by default.
 *
 * If the array of
 * hints is empty, then the manager will render an empty list, but the
 * hinting session will remain open and the value of the selectInitial
 * property is irrelevant.
 *
 * Alternatively, the provider may return a jQuery.Deferred object
 * that resolves with an object with the structure described above. In
 * this case, the manager will initially render the hint list window with
 * a throbber and will render the actual list once the deferred object
 * resolves to a response object. If a hint list has already been rendered
 * (from an earlier call to getHints), then the old list will continue
 * to be displayed until the new deferred has resolved.
 *
 * Both the manager and the provider can reject the deferred object. The
 * manager will reject the deferred if the editor changes state (e.g., the
 * user types a character) or if the hinting session ends (e.g., the user
 * explicitly closes the hints by pressing escape). The provider can use
 * this event to, e.g., abort an expensive computation. Consequently, the
 * provider may assume that getHints will not be called again until the
 * deferred object from the current call has resolved or been rejected. If
 * the provider rejects the deferred, the manager will end the hinting
 * session.
 * 
 * The getHints method may be called by the manager repeatedly during a
 * hinting session. Providers may wish to cache information for efficiency
 * that may be useful throughout these sessions. The same editor context
 * will be used throughout a session, and will only change during the
 * session as a result of single-character insertions, deletions and
 * cursor navigations. The provider may assume that, throughout the
 * lifetime of the session, the getHints method will be called exactly
 * once for each such editor change. Consequently, the provider may also
 * assume that the document will not be changed outside of the editor
 * during a session.
 *
 * param {String} implicitChar
 * Either null, if the request to update the hint list was a result of
 * navigation, or a single character that represents the last insertion.
 *
 * return {(Object + jQuery.Deferred)<
 *      hints: Array<(String + jQuery.Obj)>,
 *      match: String,
 *      selectInitial: Boolean>}
 * 
 * Null if the provider wishes to end the hinting session. Otherwise, a
 * response object, possibly deferred, that provides 1. a sorted array
 * hints that consists either of strings or jQuery objects; 2. a string
 * match, possibly null, that is used by the manager to emphasize
 * matching substrings when rendering the hint list; and 3. a boolean that
 * indicates whether the first result, if one exists, should be selected
 * by default in the hint list window. If match is non-null, then the
 * hints should be strings. 
 * 
 * TODO - NOT YET IMPLEMENTED: If the match is null, the manager will not 
 * attempt to emphasize any parts of the hints when rendering the hint 
 * list; instead the provider may return strings or jQuery objects for 
 * which emphasis is self-contained. For example, the strings may contain
 * substrings that wrapped in bold tags. In this way, the provider can 
 * choose to let the manager handle emphasis for the simple and common case
 * of prefix matching, or can provide its own emphasis if it wishes to use 
 * a more sophisticated matching algorithm.
 * 
 *
 * # CodeHintProvider.insertHint(hint)
 *
 * The method by which a provider inserts a hint into the editor context
 * associated with the current session. The provider may assume that the
 * given hint was returned by the provider in some previous call in the
 * current session to getHints, but not necessarily the most recent call.
 * After the insertion has been performed, the current hinting session is
 * closed. The provider should return a boolean value to indicate whether
 * or not the end of the session should be immediately followed by a new
 * explicit hinting request, which may result in a new hinting session
 * being opened with some provider, but not necessarily the current one.
 *
 * param {String} hint 
 * The hint to be inserted into the editor context for the current session.
 * 
 * return {Boolean} 
 * Indicates whether the manager should follow hint insertion with an
 * explicit hint request.
 */


/*jslint vars: true, plusplus: true, devel: true, nomen: true, indent: 4, maxerr: 50 */
/*global define, $, brackets */

define(function (require, exports, module) {
    "use strict";
    
    // Load dependent modules
    var EditorManager   = require("editor/EditorManager"),
        KeyEvent        = require("utils/KeyEvent"),
        CodeHintList    = require("editor/CodeHintList").CodeHintList;

    var hintProviders   = { "all" : [] },
        lastChar        = null,
        sessionProvider = null,
        sessionEditor   = null,
        hintList        = null,
        deferredHints   = null,
        keyDownEditor   = null;

    /**
     * Comparator to sort providers based on their priority
     */
    function _providerSort(a, b) {
        return b.priority - a.priority;
    }
    
    /**    
     * The method by which a CodeHintProvider registers its willingness to
     * providing hints for editors in a given language.
     *
     * @param {CodeHintProvider} provider
     * The hint provider to be registered, described below. 
     *
     * @param {Array[(string|Object<name: string>)]} languageIDs
     * The set of language ids for which the provider is capable of
     * providing hints. If the special language id name "all" is included then
     * the provider may be called upon to provide hints for any language.
     *
     * @param {Integer} priority
     * A non-negative number used to break ties among hint providers for a
     * particular language. Providers that register with a higher priority
     * will have the opportunity to provide hints at a given language before
     * those with a lower priority. Brackets default providers have
     * priority zero.
     */
    function registerHintProvider(providerInfo, languageIDs, priority) {
        var providerObj = { provider: providerInfo,
                            priority: priority || 0 };
                
        if (languageIDs) {
            var languageIdNames = [], registerForAllLanguages = false;
            var i, currentLanguageID;
            for (i = 0; i < languageIDs.length; i++) {
                currentLanguageID = languageIDs[i];
                if (currentLanguageID) {
                    if (currentLanguageID === "all") {
                        registerForAllLanguages = true;
                        break;
                    } else {
                        languageIdNames.push(currentLanguageID);
                    }
                }
            }

            if (registerForAllLanguages) {
                // if we're registering in all, then we ignore the languageIdNames array
                // so that we avoid registering a provider twice
                var languageId;
                for (languageId in hintProviders) {
                    if (hintProviders.hasOwnProperty(languageId)) {
                        hintProviders[languageId].push(providerObj);
                        hintProviders[languageId].sort(_providerSort);
                    }
                }
            } else {
                languageIdNames.forEach(function (languageId) {
                    if (languageId) {
                        if (!hintProviders[languageId]) {
                            // initialize a new language id with all providers
                            hintProviders[languageId] = Array.prototype.concat(hintProviders.all);
                        }
                        hintProviders[languageId].push(providerObj);
                        hintProviders[languageId].sort(_providerSort);
                    }
                });
            }
        }
    }

    /** 
     *  Return the array of hint providers for the given language id.
     *  This gets called (potentially) on every keypress. So, it should be fast.
     *
     * @param {(string|Object<name: string>)} languageID
     * @return {Array.<{provider: Object, languageIDs: Array.<string>, priority: number}>}
     */
    function _getProvidersForLanguageID(languageID) {
        return hintProviders[languageID] || hintProviders.all;
    }

    /**
     * End the current hinting session
     */
    function _endSession() {
        hintList.close();
        hintList = null;
        keyDownEditor = null;
        sessionProvider = null;
        sessionEditor = null;
        if (deferredHints) {
            deferredHints.reject();
            deferredHints = null;
        }
    }
   
    /** 
     * Is there a hinting session active for a given editor?
     * 
     * NOTE: the sessionEditor, sessionProvider and hintList objects are
     * only guaranteed to be initialized during an active session. 
     * 
     * @param {Editor} editor
     * @return boolean 
     */
    function _inSession(editor) {
        if (sessionEditor) {
            if (sessionEditor === editor &&
                    (hintList.isOpen() ||
                     (deferredHints && deferredHints.state() === "pending"))) {
                return true;
            } else {
                // the editor has changed
                _endSession();
            }
        }
        return false;
    }

    /**
     * From an active hinting session, get hints from the current provider and
     * render the hint list window.
     *
     * Assumes that it is called when a session is active (i.e. sessionProvider is not null).
     */
    function _updateHintList() {
        if (deferredHints) {
            deferredHints.reject();
            deferredHints = null;
        }
        
        var response = sessionProvider.getHints(lastChar);
        lastChar = null;
        
        if (!response) {
            // the provider wishes to close the session
            _endSession();
        } else if (response.hasOwnProperty("hints")) { // a synchronous response
            if (hintList.isOpen()) {
                // the session is open 
                hintList.update(response);
            } else {
                hintList.open(response);
            }
        } else { // response is a deferred
            deferredHints = response;
            response.done(function (hints) {
                if (hintList.isOpen()) {
                    // the session is open 
                    hintList.update(hints);
                } else {
                    hintList.open(hints);
                }
            });
        }
    }
    
    /**
     * Try to begin a new hinting session. 
     * @param {Editor} editor
     */
    function _beginSession(editor) {
        // Find a suitable provider, if any
        var language = editor.getLanguageForSelection(),
            enabledProviders = _getProvidersForLanguageID(language.getId());
        
        enabledProviders.some(function (item, index) {
            if (item.provider.hasHints(editor, lastChar)) {
                sessionProvider = item.provider;
                return true;
            }
        });

        // If a provider is found, initialize the hint list and update it
        if (sessionProvider) {
            sessionEditor = editor;

            hintList = new CodeHintList(sessionEditor);
            hintList.onSelect(function (hint) {
                var restart = sessionProvider.insertHint(hint),
                    previousEditor = sessionEditor;
                _endSession();
                if (restart) {
                    _beginSession(previousEditor);
                }
            });
            hintList.onClose(_endSession);

            _updateHintList();
        } else {
            lastChar = null;
        }
    }
    
    /**
     * Handles keys related to displaying, searching, and navigating the hint list. 
     * This gets called before handleChange.
     *
     * TODO: Ideally, we'd get a more semantic event from the editor that told us
     * what changed so that we could do all of this logic without looking at
     * key events. Then, the purposes of handleKeyEvent and handleChange could be
     * combined. Doing this well requires changing CodeMirror.
     *
     * @param {Editor} editor
     * @param {KeyboardEvent} event
     */
    function handleKeyEvent(editor, event) {
        keyDownEditor = editor;
        if (event.type === "keydown") {
            if (event.keyCode === 32 && event.ctrlKey) { // User pressed Ctrl+Space
                event.preventDefault();
                lastChar = null;
                if (_inSession(editor)) {
                    _endSession();
                }
                // Begin a new explicit session
                _beginSession(editor);
            } else if (_inSession(editor) && hintList.isOpen()) {
                // Pass event to the hint list, if it's open
                hintList.handleKeyEvent(event);
            }
            if (!(event.ctrlKey || event.altKey || event.metaKey) &&
                    (event.keyCode === KeyEvent.DOM_VK_ENTER ||
                     event.keyCode === KeyEvent.DOM_VK_RETURN ||
                     event.keyCode === KeyEvent.DOM_VK_TAB)) {
                lastChar = String.fromCharCode(event.keyCode);
            }
        } else if (event.type === "keypress") {
            // Last inserted character, used later by handleChange
            lastChar = String.fromCharCode(event.charCode);
        } else if (event.type === "keyup" && _inSession(editor)) {
            if ((event.keyCode !== 32 && event.ctrlKey) || event.altKey || event.metaKey) {
                // End the session if the user presses any key with a modifier (other than Ctrl+Space).
                _endSession();
            } else if (event.keyCode === KeyEvent.DOM_VK_LEFT ||
                       event.keyCode === KeyEvent.DOM_VK_RIGHT ||
                       event.keyCode === KeyEvent.DOM_VK_BACK_SPACE) {
                // Update the list after a simple navigation.
                // We do this in "keyup" because we want the cursor position to be updated before
                // we redraw the list.
                _updateHintList();
            }
        }
    }
    
    /**
     * Start a new implicit hinting session, or update the existing hint list. 
     * Called by the editor after handleKeyEvent, which is responsible for setting
     * the lastChar.
     */
    function handleChange(editor) {
        if (lastChar && editor === keyDownEditor) {
            keyDownEditor = null;
            if (_inSession(editor)) {
                var charToRetest = lastChar;
                _updateHintList();
                
                // _updateHintList() may end a hinting session and clear lastChar, but a 
                // different provider may want to start a new session with the same character.  
                // So check whether current provider terminates the current hinting
                // session. If so, then restore lastChar and restart a new session.
                if (!_inSession(editor)) {
                    lastChar = charToRetest;
                    _beginSession(editor);
                }
            } else {
                _beginSession(editor);
            }
        }
    }

    /**
     *  Test if a hint popup is open.
     *
     * @returns {boolean} - true if the hints are open, false otherwise.
     */
    function isOpen() {
        return (hintList && hintList.isOpen());
    }

    /**
     * Expose CodeHintList for unit testing
     */
    function _getCodeHintList() {
        return hintList;
    }
    
    function activeEditorChangeHandler(event, current, previous) {
        var changeHandler = function (event, editor) {
                handleChange(editor);
            },
            keyEventHandler = function (jqEvent, editor, event) {
                handleKeyEvent(editor, event);
            };
        
        $(current).on("change", changeHandler);
        $(current).on("keyEvent", keyEventHandler);
            
        //Removing all old Handlers
        $(previous).off("change", changeHandler);
        $(previous).off("keyEvent", keyEventHandler);
    }
    
    activeEditorChangeHandler(null, EditorManager.getActiveEditor(), null);
    
    $(EditorManager).on("activeEditorChange", activeEditorChangeHandler);
    
    exports._getCodeHintList        = _getCodeHintList;
    exports._handleKeyEvent          = handleKeyEvent;
    exports._handleChange            = handleChange;
    
    // Define public API
<<<<<<< HEAD
=======
    exports.isOpen                  = isOpen;
    exports.handleKeyEvent          = handleKeyEvent;
    exports.handleChange            = handleChange;
>>>>>>> 8b9267f9
    exports.registerHintProvider    = registerHintProvider;
});<|MERGE_RESOLUTION|>--- conflicted
+++ resolved
@@ -540,15 +540,10 @@
     $(EditorManager).on("activeEditorChange", activeEditorChangeHandler);
     
     exports._getCodeHintList        = _getCodeHintList;
-    exports._handleKeyEvent          = handleKeyEvent;
-    exports._handleChange            = handleChange;
     
     // Define public API
-<<<<<<< HEAD
-=======
     exports.isOpen                  = isOpen;
     exports.handleKeyEvent          = handleKeyEvent;
     exports.handleChange            = handleChange;
->>>>>>> 8b9267f9
     exports.registerHintProvider    = registerHintProvider;
 });