--- conflicted
+++ resolved
@@ -23,26 +23,6 @@
 	<!-- TODO: LESS won't work directly from Chrome when run locally (unless you launch it with -allow-file-access-from-files)
 	     due to annoying security restrictions. This will work in the shell app, or in other browsers like Safari. -->
 
-<<<<<<< HEAD
-	<!-- Top bar for menus -->
-	<div class="topbar" data-dropdown="dropdown">
-      <div class="topbar-inner">
-          <a class="brand" href="#">Brackets</a>
-          <ul class="nav">
-            <li class="dropdown">
-				<a href="#" class="dropdown-toggle">File</a>
-				<ul class="dropdown-menu">
-					<li><a href="#" id="menu-file-new">New</a></li>
-					<li><a href="#" id="menu-file-open">Open</a></li>
-					<li><a href="#" id="menu-file-close">Close</a></li>
-					<li><a href="#" id="menu-file-save">Save</a></li>
-					<li><a href="#" id="menu-file-quit">Quit</a></li>
-				</ul>
-			</li>
-			<li><a href="#" id="menu-runtests">Run Tests</a></li>
-          </ul>
-      </div>
-=======
     <!-- Top bar for menus -->
     <div class="topbar" data-dropdown="dropdown">
         <div class="topbar-inner">
@@ -67,7 +47,6 @@
                 </li>
             </ul>
         </div>
->>>>>>> 04c87183
     </div>
     
 	<!-- Main UI -->
