/*
 * Copyright (c) 2012 Adobe Systems Incorporated. All rights reserved.
 *
 * Permission is hereby granted, free of charge, to any person obtaining a
 * copy of this software and associated documentation files (the "Software"),
 * to deal in the Software without restriction, including without limitation
 * the rights to use, copy, modify, merge, publish, distribute, sublicense,
 * and/or sell copies of the Software, and to permit persons to whom the
 * Software is furnished to do so, subject to the following conditions:
 *
 * The above copyright notice and this permission notice shall be included in
 * all copies or substantial portions of the Software.
 *
 * THE SOFTWARE IS PROVIDED "AS IS", WITHOUT WARRANTY OF ANY KIND, EXPRESS OR
 * IMPLIED, INCLUDING BUT NOT LIMITED TO THE WARRANTIES OF MERCHANTABILITY,
 * FITNESS FOR A PARTICULAR PURPOSE AND NONINFRINGEMENT. IN NO EVENT SHALL THE
 * AUTHORS OR COPYRIGHT HOLDERS BE LIABLE FOR ANY CLAIM, DAMAGES OR OTHER
 * LIABILITY, WHETHER IN AN ACTION OF CONTRACT, TORT OR OTHERWISE, ARISING
 * FROM, OUT OF OR IN CONNECTION WITH THE SOFTWARE OR THE USE OR OTHER
 * DEALINGS IN THE SOFTWARE.
 *
 */

/*jslint vars: true, plusplus: true, devel: true, nomen: true, indent: 4, maxerr: 50 */
/*global define */

define({
    
    /**
     * Errors
     */

    // General file io error strings
    "GENERIC_ERROR"                     : "(error {0})",
    "NOT_FOUND_ERR"                     : "The file could not be found.",
    "NOT_READABLE_ERR"                  : "The file could not be read.",
    "NO_MODIFICATION_ALLOWED_ERR"       : "The target directory cannot be modified.",
    "NO_MODIFICATION_ALLOWED_ERR_FILE"  : "The permissions do not allow you to make modifications.",
    "FILE_EXISTS_ERR"                   : "The file or directory already exists.",
    "FILE"                              : "file",
    "DIRECTORY"                         : "directory",

    // Project error strings
    "ERROR_LOADING_PROJECT"             : "Error loading project",
    "OPEN_DIALOG_ERROR"                 : "An error occurred when showing the open file dialog. (error {0})",
    "REQUEST_NATIVE_FILE_SYSTEM_ERROR"  : "An error occurred when trying to load the directory <span class='dialog-filename'>{0}</span>. (error {1})",
    "READ_DIRECTORY_ENTRIES_ERROR"      : "An error occurred when reading the contents of the directory <span class='dialog-filename'>{0}</span>. (error {1})",

    // File open/save error string
    "ERROR_OPENING_FILE_TITLE"          : "Error opening file",
    "ERROR_OPENING_FILE"                : "An error occurred when trying to open the file <span class='dialog-filename'>{0}</span>. {1}",
    "ERROR_OPENING_FILES"               : "An error occurred when trying to open the following files:",
    "ERROR_RELOADING_FILE_TITLE"        : "Error reloading changes from disk",
    "ERROR_RELOADING_FILE"              : "An error occurred when trying to reload the file <span class='dialog-filename'>{0}</span>. {1}",
    "ERROR_SAVING_FILE_TITLE"           : "Error saving file",
    "ERROR_SAVING_FILE"                 : "An error occurred when trying to save the file <span class='dialog-filename'>{0}</span>. {1}",
    "ERROR_RENAMING_FILE_TITLE"         : "Error renaming file",
    "ERROR_RENAMING_FILE"               : "An error occurred when trying to rename the file <span class='dialog-filename'>{0}</span>. {1}",
    "ERROR_DELETING_FILE_TITLE"         : "Error deleting file",
    "ERROR_DELETING_FILE"               : "An error occurred when trying to delete the file <span class='dialog-filename'>{0}</span>. {1}",
    "INVALID_FILENAME_TITLE"            : "Invalid {0} name",
    "INVALID_FILENAME_MESSAGE"          : "Filenames cannot contain the following characters: /?*:;{}<>\\| or use any system reserved words.",
    "FILE_ALREADY_EXISTS"               : "The {0} <span class='dialog-filename'>{1}</span> already exists.",
    "ERROR_CREATING_FILE_TITLE"         : "Error creating {0}",
    "ERROR_CREATING_FILE"               : "An error occurred when trying to create the {0} <span class='dialog-filename'>{1}</span>. {2}",

    // Application error strings
    "ERROR_IN_BROWSER_TITLE"            : "Oops! {APP_NAME} doesn't run in browsers yet.",
    "ERROR_IN_BROWSER"                  : "{APP_NAME} is built in HTML, but right now it runs as a desktop app so you can use it to edit local files. Please use the application shell in the <b>github.com/adobe/brackets-shell</b> repo to run {APP_NAME}.",

    // FileIndexManager error string
    "ERROR_MAX_FILES_TITLE"             : "Error Indexing Files",
    "ERROR_MAX_FILES"                   : "The maximum number of files have been indexed. Actions that look up files in the index may function incorrectly.",

    // Live Development error strings
    "ERROR_LAUNCHING_BROWSER_TITLE"     : "Error launching browser",
    "ERROR_CANT_FIND_CHROME"            : "The Google Chrome browser could not be found. Please make sure it is installed.",
    "ERROR_LAUNCHING_BROWSER"           : "An error occurred when launching the browser. (error {0})",
    
    "LIVE_DEVELOPMENT_ERROR_TITLE"      : "Live Preview Error",
    "LIVE_DEVELOPMENT_RELAUNCH_TITLE"   : "Connecting to Browser",
    "LIVE_DEVELOPMENT_ERROR_MESSAGE"    : "In order for Live Preview to connect, Chrome needs to be relaunched with remote debugging enabled.<br /><br />Would you like to relaunch Chrome and enable remote debugging?",
    "LIVE_DEV_LOADING_ERROR_MESSAGE"    : "Unable to load Live Development page",
    "LIVE_DEV_NEED_HTML_MESSAGE"        : "Open an HTML file in order to launch live preview.",
    "LIVE_DEV_NEED_BASEURL_MESSAGE"     : "To launch live preview with a server-side file, you need to specify a Base URL for this project.",
    "LIVE_DEV_SERVER_NOT_READY_MESSAGE" : "Error starting up the HTTP server for live development files. Please try again.",
    "LIVE_DEVELOPMENT_INFO_TITLE"       : "Welcome to Live Preview!",
    "LIVE_DEVELOPMENT_INFO_MESSAGE"     : "Live Preview connects {APP_NAME} to your browser. It launches a preview of your HTML file in the browser, then updates the preview instantly as you edit your code.<br /><br />In this early version of {APP_NAME}, Live Preview only works with <strong>Google Chrome</strong> and updates live as you edit <strong>CSS files</strong>. Changes to HTML or JavaScript files are automatically reloaded when you save.<br /><br />(You'll only see this message once.)",
<<<<<<< HEAD
    "LIVE_DEVELOPMENT_TROUBLESHOOTING"  : "For more information, see <a href='{0}' title='{0}'>Troubleshooting Live Development connection errors</a>.",
=======
    "LIVE_DEVELOPMENT_TROUBLESHOOTING"  : "For more information, see <a href='#' class='clickable-link' data-href='{0}'>Troubleshooting Live Development connection errors</a>.",
>>>>>>> 72aa6c04
    
    "LIVE_DEV_STATUS_TIP_NOT_CONNECTED" : "Live Preview",
    "LIVE_DEV_STATUS_TIP_PROGRESS1"     : "Live Preview: Connecting\u2026",
    "LIVE_DEV_STATUS_TIP_PROGRESS2"     : "Live Preview: Initializing\u2026",
    "LIVE_DEV_STATUS_TIP_CONNECTED"     : "Disconnect Live Preview",
    "LIVE_DEV_STATUS_TIP_OUT_OF_SYNC"   : "Live Preview: Click to disconnect (Save file to update)",

    "LIVE_DEV_DETACHED_REPLACED_WITH_DEVTOOLS" : "Live Preview was cancelled because the browser's developer tools were opened",
    "LIVE_DEV_DETACHED_TARGET_CLOSED"          : "Live Preview was cancelled because the page was closed in the browser",
    "LIVE_DEV_NAVIGATED_AWAY"                  : "Live Preview was cancelled because the browser navigated to a page that is not part of the current project",
    "LIVE_DEV_CLOSED_UNKNOWN_REASON"           : "Live Preview was cancelled for an unknown reason ({0})",
    
    "SAVE_CLOSE_TITLE"                  : "Save Changes",
    "SAVE_CLOSE_MESSAGE"                : "Do you want to save the changes you made in the document <span class='dialog-filename'>{0}</span>?",
    "SAVE_CLOSE_MULTI_MESSAGE"          : "Do you want to save your changes to the following files?",
    "EXT_MODIFIED_TITLE"                : "External Changes",
    "CONFIRM_FOLDER_DELETE_TITLE"       : "Confirm Delete",
    "CONFIRM_FOLDER_DELETE"             : "Are you sure you want to delete the folder <span class='dialog-filename'>{0}</span>?",
    "FILE_DELETED_TITLE"                : "File Deleted",
    "EXT_MODIFIED_MESSAGE"              : "<span class='dialog-filename'>{0}</span> has been modified on disk, but also has unsaved changes in {APP_NAME}.<br /><br />Which version do you want to keep?",
    "EXT_DELETED_MESSAGE"               : "<span class='dialog-filename'>{0}</span> has been deleted on disk, but has unsaved changes in {APP_NAME}.<br /><br />Do you want to keep your changes?",
    
    // Find, Replace, Find in Files
    "SEARCH_REGEXP_INFO"                : "Use /re/ syntax for regexp search",
    "FIND_RESULT_COUNT"                 : "{0} results",
    "FIND_RESULT_COUNT_SINGLE"          : "1 result",
    "FIND_NO_RESULTS"                   : "No results",
    "WITH"                              : "With",
    "BUTTON_YES"                        : "Yes",
    "BUTTON_NO"                         : "No",
    "BUTTON_REPLACE_ALL"                : "All\u2026",
    "BUTTON_STOP"                       : "Stop",
    "BUTTON_REPLACE"                    : "Replace",

    "OPEN_FILE"                         : "Open File",
    "SAVE_FILE_AS"                      : "Save File",
    "CHOOSE_FOLDER"                     : "Choose a folder",

    "RELEASE_NOTES"                     : "Release Notes",
    "NO_UPDATE_TITLE"                   : "You're up to date!",
    "NO_UPDATE_MESSAGE"                 : "You are running the latest version of {APP_NAME}.",

    "FIND_REPLACE_TITLE_PART1"          : "Replace \"",
    "FIND_REPLACE_TITLE_PART2"          : "\" with \"",
    "FIND_REPLACE_TITLE_PART3"          : "\" &mdash; {2} {0} {1}",

    "FIND_IN_FILES_TITLE_PART1"         : "\"",
    "FIND_IN_FILES_TITLE_PART2"         : "\" found",
    "FIND_IN_FILES_TITLE_PART3"         : "&mdash; {0} {1} in {2} {3}",
    "FIND_IN_FILES_SCOPED"              : "in <span class='dialog-filename'>{0}</span>",
    "FIND_IN_FILES_NO_SCOPE"            : "in project",
    "FIND_IN_FILES_FILE"                : "file",
    "FIND_IN_FILES_FILES"               : "files",
    "FIND_IN_FILES_MATCH"               : "match",
    "FIND_IN_FILES_MATCHES"             : "matches",
    "FIND_IN_FILES_MORE_THAN"           : "Over ",
    "FIND_IN_FILES_PAGING"              : "{0}&mdash;{1}",
    "FIND_IN_FILES_FILE_PATH"           : "File: <span class='dialog-filename'>{0}</span>",
    "FIND_IN_FILES_LINE"                : "line: {0}",

    "ERROR_FETCHING_UPDATE_INFO_TITLE"  : "Error getting update info",
    "ERROR_FETCHING_UPDATE_INFO_MSG"    : "There was a problem getting the latest update information from the server. Please make sure you are connected to the internet and try again.",

    /**
     * ProjectManager
     */
    "PROJECT_LOADING"   : "Loading\u2026",
    "UNTITLED"          : "Untitled",
    "WORKING_FILES"     : "Working Files",

    /**
     * Keyboard modifier names
     */
    "KEYBOARD_CTRL"   : "Ctrl",
    "KEYBOARD_SHIFT"  : "Shift",
    "KEYBOARD_SPACE"  : "Space",
    
    /**
     * StatusBar strings
     */
    "STATUSBAR_CURSOR_POSITION"             : "Line {0}, Column {1}",
    "STATUSBAR_SELECTION_CH_SINGULAR"       : " \u2014 Selected {0} column",
    "STATUSBAR_SELECTION_CH_PLURAL"         : " \u2014 Selected {0} columns",
    "STATUSBAR_SELECTION_LINE_SINGULAR"     : " \u2014 Selected {0} line",
    "STATUSBAR_SELECTION_LINE_PLURAL"       : " \u2014 Selected {0} lines",
    "STATUSBAR_INDENT_TOOLTIP_SPACES"       : "Click to switch indentation to spaces",
    "STATUSBAR_INDENT_TOOLTIP_TABS"         : "Click to switch indentation to tabs",
    "STATUSBAR_INDENT_SIZE_TOOLTIP_SPACES"  : "Click to change number of spaces used when indenting",
    "STATUSBAR_INDENT_SIZE_TOOLTIP_TABS"    : "Click to change tab character width",
    "STATUSBAR_SPACES"                      : "Spaces:",
    "STATUSBAR_TAB_SIZE"                    : "Tab Size:",
    "STATUSBAR_LINE_COUNT_SINGULAR"         : "\u2014 {0} Line",
    "STATUSBAR_LINE_COUNT_PLURAL"           : "\u2014 {0} Lines",

    /**
     * Command Name Constants
     */

    // File menu commands
    "FILE_MENU"                           : "File",
    "CMD_FILE_NEW_UNTITLED"               : "New",
    "CMD_FILE_NEW"                        : "New File",
    "CMD_FILE_NEW_FOLDER"                 : "New Folder",
    "CMD_FILE_OPEN"                       : "Open\u2026",
    "CMD_ADD_TO_WORKING_SET"              : "Add To Working Set",
    "CMD_OPEN_FOLDER"                     : "Open Folder\u2026",
    "CMD_FILE_CLOSE"                      : "Close",
    "CMD_FILE_CLOSE_ALL"                  : "Close All",
    "CMD_FILE_SAVE"                       : "Save",
    "CMD_FILE_SAVE_ALL"                   : "Save All",
    "CMD_FILE_SAVE_AS"                    : "Save As\u2026",
    "CMD_LIVE_FILE_PREVIEW"               : "Live Preview",
    "CMD_LIVE_HIGHLIGHT"                  : "Live Preview Highlight",
    "CMD_PROJECT_SETTINGS"                : "Project Settings\u2026",
    "CMD_FILE_RENAME"                     : "Rename",
    "CMD_FILE_DELETE"                     : "Delete",
    "CMD_INSTALL_EXTENSION"               : "Install Extension\u2026",
    "CMD_EXTENSION_MANAGER"               : "Extension Manager\u2026",
    "CMD_FILE_REFRESH"                    : "Refresh File Tree",
    "CMD_QUIT"                            : "Quit",
    // Used in native File menu on Windows
    "CMD_EXIT"                            : "Exit",

    // Edit menu commands
    "EDIT_MENU"                           : "Edit",
    "CMD_UNDO"                            : "Undo",
    "CMD_REDO"                            : "Redo",
    "CMD_CUT"                             : "Cut",
    "CMD_COPY"                            : "Copy",
    "CMD_PASTE"                           : "Paste",
    "CMD_SELECT_ALL"                      : "Select All",
    "CMD_SELECT_LINE"                     : "Select Line",
    "CMD_FIND"                            : "Find",
    "CMD_FIND_IN_FILES"                   : "Find in Files",
    "CMD_FIND_IN_SUBTREE"                 : "Find in\u2026",
    "CMD_FIND_NEXT"                       : "Find Next",
    "CMD_FIND_PREVIOUS"                   : "Find Previous",
    "CMD_REPLACE"                         : "Replace",
    "CMD_INDENT"                          : "Indent",
    "CMD_UNINDENT"                        : "Unindent",
    "CMD_DUPLICATE"                       : "Duplicate",
    "CMD_DELETE_LINES"                    : "Delete Line",
    "CMD_COMMENT"                         : "Toggle Line Comment",
    "CMD_BLOCK_COMMENT"                   : "Toggle Block Comment",
    "CMD_LINE_UP"                         : "Move Line Up",
    "CMD_LINE_DOWN"                       : "Move Line Down",
    "CMD_OPEN_LINE_ABOVE"                 : "Open Line Above",
    "CMD_OPEN_LINE_BELOW"                 : "Open Line Below",
    "CMD_TOGGLE_CLOSE_BRACKETS"           : "Auto Close Braces",
    "CMD_SHOW_CODE_HINTS"                 : "Show Code Hints",
    
    // View menu commands
    "VIEW_MENU"                           : "View",
    "CMD_HIDE_SIDEBAR"                    : "Hide Sidebar",
    "CMD_SHOW_SIDEBAR"                    : "Show Sidebar",
    "CMD_INCREASE_FONT_SIZE"              : "Increase Font Size",
    "CMD_DECREASE_FONT_SIZE"              : "Decrease Font Size",
    "CMD_RESTORE_FONT_SIZE"               : "Restore Font Size",
    "CMD_SCROLL_LINE_UP"                  : "Scroll Line Up",
    "CMD_SCROLL_LINE_DOWN"                : "Scroll Line Down",
    "CMD_TOGGLE_LINE_NUMBERS"             : "Line Numbers",
    "CMD_TOGGLE_ACTIVE_LINE"              : "Highlight Active Line",
    "CMD_TOGGLE_WORD_WRAP"                : "Word Wrap",
    "CMD_SORT_WORKINGSET_BY_ADDED"        : "Sort by Added",
    "CMD_SORT_WORKINGSET_BY_NAME"         : "Sort by Name",
    "CMD_SORT_WORKINGSET_BY_TYPE"         : "Sort by Type",
    "CMD_SORT_WORKINGSET_AUTO"            : "Automatic Sort",

    // Navigate menu Commands
    "NAVIGATE_MENU"                       : "Navigate",
    "CMD_QUICK_OPEN"                      : "Quick Open",
    "CMD_GOTO_LINE"                       : "Go to Line",
    "CMD_GOTO_DEFINITION"                 : "Quick Find Definition",
    "CMD_TOGGLE_QUICK_EDIT"               : "Quick Edit",
    "CMD_TOGGLE_QUICK_DOCS"               : "Quick Docs",
    "CMD_QUICK_EDIT_PREV_MATCH"           : "Previous Match",
    "CMD_QUICK_EDIT_NEXT_MATCH"           : "Next Match",
    "CMD_NEXT_DOC"                        : "Next Document",
    "CMD_PREV_DOC"                        : "Previous Document",
    "CMD_SHOW_IN_TREE"                    : "Show in File Tree",
    "CMD_SHOW_IN_OS"                      : "Show in OS",
    
    // Help menu commands
    "HELP_MENU"                           : "Help",
    "CMD_CHECK_FOR_UPDATE"                : "Check for Updates",
    "CMD_HOW_TO_USE_BRACKETS"             : "How to Use {APP_NAME}",
    "CMD_FORUM"                           : "{APP_NAME} Forum",
    "CMD_RELEASE_NOTES"                   : "Release Notes",
    "CMD_REPORT_AN_ISSUE"                 : "Report an Issue",
    "CMD_SHOW_EXTENSIONS_FOLDER"          : "Show Extensions Folder",
    "CMD_TWITTER"                         : "{TWITTER_NAME} on Twitter",
    "CMD_ABOUT"                           : "About {APP_TITLE}",


    // Special commands invoked by the native shell
    "CMD_CLOSE_WINDOW"                    : "Close Window",
    "CMD_ABORT_QUIT"                      : "Abort Quit",
    "CMD_BEFORE_MENUPOPUP"                : "Before Menu Popup",

    // Strings for main-view.html
    "EXPERIMENTAL_BUILD"                   : "experimental build",
    "DEVELOPMENT_BUILD"                    : "development build",
    "OK"                                   : "OK",
    "DONT_SAVE"                            : "Don't Save",
    "SAVE"                                 : "Save",
    "CANCEL"                               : "Cancel",
    "DELETE"                               : "Delete",
    "RELOAD_FROM_DISK"                     : "Reload from Disk",
    "KEEP_CHANGES_IN_EDITOR"               : "Keep Changes in Editor",
    "CLOSE_DONT_SAVE"                      : "Close (Don't Save)",
    "RELAUNCH_CHROME"                      : "Relaunch Chrome",
    "ABOUT"                                : "About",
    "CLOSE"                                : "Close",
    "ABOUT_TEXT_LINE1"                     : "sprint {VERSION_MINOR} {BUILD_TYPE} {VERSION}",
<<<<<<< HEAD
    "ABOUT_TEXT_LINE3"                     : "Notices, terms and conditions pertaining to third party software are located at <a href='{ADOBE_THIRD_PARTY}'>{ADOBE_THIRD_PARTY}</a> and incorporated by reference herein.",
    "ABOUT_TEXT_LINE4"                     : "Documentation and source at <a href='https://github.com/adobe/brackets/'>https://github.com/adobe/brackets/</a>",
    "ABOUT_TEXT_LINE5"                     : "Made with \u2764 and JavaScript by:",
    "ABOUT_TEXT_LINE6"                     : "Lots of people (but we're having trouble loading that data right now).",
    "ABOUT_TEXT_WEB_PLATFORM_DOCS"         : "Web Platform Docs and the Web Platform graphical logo are licensed under a Creative Commons Attribution license, <a href='{WEB_PLATFORM_DOCS_LICENSE}'>CC-BY 3.0 Unported</a>.",
=======
    "ABOUT_TEXT_LINE3"                     : "Notices, terms and conditions pertaining to third party software are located at <a href='#' class='clickable-link' data-href='{ADOBE_THIRD_PARTY}'>{ADOBE_THIRD_PARTY}</a> and incorporated by reference herein.",
    "ABOUT_TEXT_LINE4"                     : "Documentation and source at <a href='#' class='clickable-link' data-href='https://github.com/adobe/brackets/'>https://github.com/adobe/brackets/</a>",
    "ABOUT_TEXT_LINE5"                     : "Made with \u2764 and JavaScript by:",
    "ABOUT_TEXT_LINE6"                     : "Lots of people (but we're having trouble loading that data right now).",
    "ABOUT_TEXT_WEB_PLATFORM_DOCS"         : "Web Platform Docs and the Web Platform graphical logo are licensed under a Creative Commons Attribution license, <a href='#' class='clickable-link' data-href='{WEB_PLATFORM_DOCS_LICENSE}'>CC-BY 3.0 Unported</a>.",
>>>>>>> 72aa6c04
    "UPDATE_NOTIFICATION_TOOLTIP"          : "There's a new build of {APP_NAME} available! Click here for details.",
    "UPDATE_AVAILABLE_TITLE"               : "Update Available",
    "UPDATE_MESSAGE"                       : "Hey, there's a new build of {APP_NAME} available. Here are some of the new features:",
    "GET_IT_NOW"                           : "Get it now!",
    "PROJECT_SETTINGS_TITLE"               : "Project Settings for: {0}",
    "PROJECT_SETTING_BASE_URL"             : "Live Preview Base URL",
    "PROJECT_SETTING_BASE_URL_HINT"        : "To use a local server, enter a url like http://localhost:8000/",
    "BASEURL_ERROR_INVALID_PROTOCOL"       : "The {0} protocol isn't supported by Live Preview&mdash;please use http: or https: .",
    "BASEURL_ERROR_SEARCH_DISALLOWED"      : "The base URL can't contain search parameters like \"{0}\".",
    "BASEURL_ERROR_HASH_DISALLOWED"        : "The base URL can't contain hashes like \"{0}\".",
    "BASEURL_ERROR_INVALID_CHAR"           : "Special characters like '{0}' must be %-encoded.",
    "BASEURL_ERROR_UNKOWN_ERROR"           : "Unknown error parsing Base URL",
    
    // Extension Management strings
    "INSTALL"                              : "Install",
    "UPDATE"                               : "Update",
    "REMOVE"                               : "Remove",
    "OVERWRITE"                            : "Overwrite",
    "CANT_REMOVE_DEV"                      : "Extensions in the \"dev\" folder must be manually deleted.",
    "CANT_UPDATE"                          : "The update isn't compatible with this version of {APP_NAME}.",
    "INSTALL_EXTENSION_TITLE"              : "Install Extension",
    "UPDATE_EXTENSION_TITLE"               : "Update Extension",
    "INSTALL_EXTENSION_LABEL"              : "Extension URL",
    "INSTALL_EXTENSION_HINT"               : "URL of the extension's zip file or GitHub repo",
    "INSTALLING_FROM"                      : "Installing extension from {0}\u2026",
    "INSTALL_SUCCEEDED"                    : "Installation successful!",
    "INSTALL_FAILED"                       : "Installation failed.",
    "CANCELING_INSTALL"                    : "Canceling\u2026",
    "CANCELING_HUNG"                       : "Canceling the install is taking a long time. An internal error may have occurred.",
    "INSTALL_CANCELED"                     : "Installation canceled.",
    // These must match the error codes in ExtensionsDomain.Errors.* :
    "INVALID_ZIP_FILE"                     : "The downloaded content is not a valid zip file.",
    "INVALID_PACKAGE_JSON"                 : "The package.json file is not valid (error was: {0}).",
    "MISSING_PACKAGE_NAME"                 : "The package.json file doesn't specify a package name.",
    "BAD_PACKAGE_NAME"                     : "{0} is an invalid package name.",
    "MISSING_PACKAGE_VERSION"              : "The package.json file doesn't specify a package version.",
    "INVALID_VERSION_NUMBER"               : "The package version number ({0}) is invalid.",
    "INVALID_BRACKETS_VERSION"             : "The {APP_NAME} compatibility string ({0}) is invalid.",
    "DISALLOWED_WORDS"                     : "The words ({1}) are not allowed in the {0} field.",
    "API_NOT_COMPATIBLE"                   : "The extension isn't compatible with this version of {APP_NAME}. It's installed in your disabled extensions folder.",
    "MISSING_MAIN"                         : "The package has no main.js file.",
    "EXTENSION_ALREADY_INSTALLED"          : "Installing this package will overwrite a previously installed extension. Overwrite the old extension?",
    "EXTENSION_SAME_VERSION"               : "This package is the same version as the one that is currently installed. Overwrite the existing installation?",
    "EXTENSION_OLDER_VERSION"              : "This package is version {0} which is older than the currently installed ({1}). Overwrite the existing installation?",
    "DOWNLOAD_ID_IN_USE"                   : "Internal error: download ID already in use.",
    "NO_SERVER_RESPONSE"                   : "Cannot connect to server.",
    "BAD_HTTP_STATUS"                      : "File not found on server (HTTP {0}).",
    "CANNOT_WRITE_TEMP"                    : "Unable to save download to temp file.",
    "ERROR_LOADING"                        : "The extension encountered an error while starting up.",
    "MALFORMED_URL"                        : "The URL is invalid. Please check that you entered it correctly.",
    "UNSUPPORTED_PROTOCOL"                 : "The URL must be an http or https URL.",
    "UNKNOWN_ERROR"                        : "Unknown internal error.",
    // For NOT_FOUND_ERR, see generic strings above
    "EXTENSION_MANAGER_TITLE"              : "Extension Manager",
    "EXTENSION_MANAGER_ERROR_LOAD"         : "Unable to access the extension registry. Please try again later.",
    "INSTALL_FROM_URL"                     : "Install from URL\u2026",
    "EXTENSION_AUTHOR"                     : "Author",
    "EXTENSION_DATE"                       : "Date",
    "EXTENSION_INCOMPATIBLE_NEWER"         : "This extension requires a newer version of {APP_NAME}.",
    "EXTENSION_INCOMPATIBLE_OLDER"         : "This extension currently only works with older versions of {APP_NAME}.",
    "EXTENSION_NO_DESCRIPTION"             : "No description",
    "EXTENSION_MORE_INFO"                  : "More info...",
    "EXTENSION_ERROR"                      : "Extension error",
    "EXTENSION_KEYWORDS"                   : "Keywords",
    "EXTENSION_INSTALLED"                  : "Installed",
    "EXTENSION_UPDATE_INSTALLED"           : "This extension update has been downloaded and will be installed when you quit {APP_NAME}.",
    "EXTENSION_SEARCH_PLACEHOLDER"         : "Search",
    "EXTENSION_MORE_INFO_LINK"             : "More",
    "BROWSE_EXTENSIONS"                    : "Browse Extensions",
    "EXTENSION_MANAGER_REMOVE"             : "Remove Extension",
    "EXTENSION_MANAGER_REMOVE_ERROR"       : "Unable to remove one or more extensions: {0}. {APP_NAME} will still quit.",
    "EXTENSION_MANAGER_UPDATE"             : "Update Extension",
    "EXTENSION_MANAGER_UPDATE_ERROR"       : "Unable to update one or more extensions: {0}. {APP_NAME} will still quit.",
    "MARKED_FOR_REMOVAL"                   : "Marked for removal",
    "UNDO_REMOVE"                          : "Undo",
    "MARKED_FOR_UPDATE"                    : "Marked for update",
    "UNDO_UPDATE"                          : "Undo",
    "CHANGE_AND_QUIT_TITLE"                : "Change Extensions",
    "CHANGE_AND_QUIT_MESSAGE"              : "To update or remove the marked extensions, you need to quit and restart {APP_NAME}. You'll be prompted to save unsaved changes.",
    "REMOVE_AND_QUIT"                      : "Remove Extensions and Quit",
    "CHANGE_AND_QUIT"                      : "Change Extensions and Quit",
    "UPDATE_AND_QUIT"                      : "Update Extensions and Quit",
    "EXTENSION_NOT_INSTALLED"              : "Couldn't remove extension {0} because it wasn't installed.",
    "NO_EXTENSIONS"                        : "No extensions installed yet.<br>Click on the Available tab above to get started.",
    "NO_EXTENSION_MATCHES"                 : "No extensions match your search.",
    "REGISTRY_SANITY_CHECK_WARNING"        : "Be cautious when installing extensions from an unknown source.",
    "EXTENSIONS_INSTALLED_TITLE"           : "Installed",
    "EXTENSIONS_AVAILABLE_TITLE"           : "Available",
    "EXTENSIONS_UPDATES_TITLE"             : "Updates",
    
    /**
     * Unit names
     */

    "UNIT_PIXELS"                          : "pixels",
    
    // extensions/default/DebugCommands
    "DEBUG_MENU"                                : "Debug",
    "CMD_SHOW_DEV_TOOLS"                        : "Show Developer Tools",
    "CMD_REFRESH_WINDOW"                        : "Reload {APP_NAME}",
    "CMD_NEW_BRACKETS_WINDOW"                   : "New {APP_NAME} Window",
    "CMD_SWITCH_LANGUAGE"                       : "Switch Language",
    "CMD_RUN_UNIT_TESTS"                        : "Run Tests",
    "CMD_SHOW_PERF_DATA"                        : "Show Performance Data",
    "CMD_ENABLE_NODE_DEBUGGER"                  : "Enable Node Debugger",
    "CMD_LOG_NODE_STATE"                        : "Log Node State to Console",
    "CMD_RESTART_NODE"                          : "Restart Node",
    
    "LANGUAGE_TITLE"                            : "Switch Language",
    "LANGUAGE_MESSAGE"                          : "Language:",
    "LANGUAGE_SUBMIT"                           : "Reload {APP_NAME}",
    "LANGUAGE_CANCEL"                           : "Cancel",
    "LANGUAGE_SYSTEM_DEFAULT"                   : "System Default",
    
    /**
     * Locales
     */
    "LOCALE_CS"                                 : "Czech",
    "LOCALE_DE"                                 : "German",
    "LOCALE_EN"                                 : "English",
    "LOCALE_ES"                                 : "Spanish",
    "LOCALE_FI"                                 : "Finnish",
    "LOCALE_FR"                                 : "French",
    "LOCALE_IT"                                 : "Italian",
    "LOCALE_JA"                                 : "Japanese",
    "LOCALE_NB"                                 : "Norwegian",
    "LOCALE_PL"                                 : "Polish",
    "LOCALE_PT_BR"                              : "Portuguese, Brazil",
    "LOCALE_PT_PT"                              : "Portuguese",
    "LOCALE_RU"                                 : "Russian",
    "LOCALE_SV"                                 : "Swedish",
    "LOCALE_TR"                                 : "Turkish",
    "LOCALE_ZH_CN"                              : "Chinese, simplified",
    "LOCALE_HU"                                 : "Hungarian",
    
    // extensions/default/InlineColorEditor
    "COLOR_EDITOR_CURRENT_COLOR_SWATCH_TIP"     : "Current Color",
    "COLOR_EDITOR_ORIGINAL_COLOR_SWATCH_TIP"    : "Original Color",
    "COLOR_EDITOR_RGBA_BUTTON_TIP"              : "RGBa Format",
    "COLOR_EDITOR_HEX_BUTTON_TIP"               : "Hex Format",
    "COLOR_EDITOR_HSLA_BUTTON_TIP"              : "HSLa Format",
    "COLOR_EDITOR_USED_COLOR_TIP_SINGULAR"      : "{0} (Used {1} time)",
    "COLOR_EDITOR_USED_COLOR_TIP_PLURAL"        : "{0} (Used {1} times)",
    
    // extensions/default/JavaScriptCodeHints
    "CMD_JUMPTO_DEFINITION"                     : "Jump to Definition",
    "CMD_SHOW_PARAMETER_HINT"                   : "Show Parameter Hint",
    "NO_ARGUMENTS"                              : "<no parameters>",

    // extensions/default/JSLint
    "CMD_JSLINT"                                : "Enable JSLint",
    "CMD_JSLINT_FIRST_ERROR"                    : "Go to First JSLint Error",
    "JSLINT_ERRORS"                             : "JSLint Errors",
    "JSLINT_ERROR_INFORMATION"                  : "1 JSLint Error",
    "JSLINT_ERRORS_INFORMATION"                 : "{0} JSLint Errors",
    "JSLINT_NO_ERRORS"                          : "No JSLint errors - good job!",
    "JSLINT_DISABLED"                           : "JSLint disabled or not working for the current file",
    
    // extensions/default/QuickView
    "CMD_ENABLE_QUICK_VIEW"                     : "Quick View on Hover",
    
    // extensions/default/WebPlatformDocs
    "DOCS_MORE_LINK"                            : "Read more"
});<|MERGE_RESOLUTION|>--- conflicted
+++ resolved
@@ -86,11 +86,7 @@
     "LIVE_DEV_SERVER_NOT_READY_MESSAGE" : "Error starting up the HTTP server for live development files. Please try again.",
     "LIVE_DEVELOPMENT_INFO_TITLE"       : "Welcome to Live Preview!",
     "LIVE_DEVELOPMENT_INFO_MESSAGE"     : "Live Preview connects {APP_NAME} to your browser. It launches a preview of your HTML file in the browser, then updates the preview instantly as you edit your code.<br /><br />In this early version of {APP_NAME}, Live Preview only works with <strong>Google Chrome</strong> and updates live as you edit <strong>CSS files</strong>. Changes to HTML or JavaScript files are automatically reloaded when you save.<br /><br />(You'll only see this message once.)",
-<<<<<<< HEAD
     "LIVE_DEVELOPMENT_TROUBLESHOOTING"  : "For more information, see <a href='{0}' title='{0}'>Troubleshooting Live Development connection errors</a>.",
-=======
-    "LIVE_DEVELOPMENT_TROUBLESHOOTING"  : "For more information, see <a href='#' class='clickable-link' data-href='{0}'>Troubleshooting Live Development connection errors</a>.",
->>>>>>> 72aa6c04
     
     "LIVE_DEV_STATUS_TIP_NOT_CONNECTED" : "Live Preview",
     "LIVE_DEV_STATUS_TIP_PROGRESS1"     : "Live Preview: Connecting\u2026",
@@ -305,19 +301,11 @@
     "ABOUT"                                : "About",
     "CLOSE"                                : "Close",
     "ABOUT_TEXT_LINE1"                     : "sprint {VERSION_MINOR} {BUILD_TYPE} {VERSION}",
-<<<<<<< HEAD
     "ABOUT_TEXT_LINE3"                     : "Notices, terms and conditions pertaining to third party software are located at <a href='{ADOBE_THIRD_PARTY}'>{ADOBE_THIRD_PARTY}</a> and incorporated by reference herein.",
     "ABOUT_TEXT_LINE4"                     : "Documentation and source at <a href='https://github.com/adobe/brackets/'>https://github.com/adobe/brackets/</a>",
     "ABOUT_TEXT_LINE5"                     : "Made with \u2764 and JavaScript by:",
     "ABOUT_TEXT_LINE6"                     : "Lots of people (but we're having trouble loading that data right now).",
     "ABOUT_TEXT_WEB_PLATFORM_DOCS"         : "Web Platform Docs and the Web Platform graphical logo are licensed under a Creative Commons Attribution license, <a href='{WEB_PLATFORM_DOCS_LICENSE}'>CC-BY 3.0 Unported</a>.",
-=======
-    "ABOUT_TEXT_LINE3"                     : "Notices, terms and conditions pertaining to third party software are located at <a href='#' class='clickable-link' data-href='{ADOBE_THIRD_PARTY}'>{ADOBE_THIRD_PARTY}</a> and incorporated by reference herein.",
-    "ABOUT_TEXT_LINE4"                     : "Documentation and source at <a href='#' class='clickable-link' data-href='https://github.com/adobe/brackets/'>https://github.com/adobe/brackets/</a>",
-    "ABOUT_TEXT_LINE5"                     : "Made with \u2764 and JavaScript by:",
-    "ABOUT_TEXT_LINE6"                     : "Lots of people (but we're having trouble loading that data right now).",
-    "ABOUT_TEXT_WEB_PLATFORM_DOCS"         : "Web Platform Docs and the Web Platform graphical logo are licensed under a Creative Commons Attribution license, <a href='#' class='clickable-link' data-href='{WEB_PLATFORM_DOCS_LICENSE}'>CC-BY 3.0 Unported</a>.",
->>>>>>> 72aa6c04
     "UPDATE_NOTIFICATION_TOOLTIP"          : "There's a new build of {APP_NAME} available! Click here for details.",
     "UPDATE_AVAILABLE_TITLE"               : "Update Available",
     "UPDATE_MESSAGE"                       : "Hey, there's a new build of {APP_NAME} available. Here are some of the new features:",
