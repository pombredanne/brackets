/*
 * Copyright (c) 2012 Adobe Systems Incorporated. All rights reserved.
 *  
 * Permission is hereby granted, free of charge, to any person obtaining a
 * copy of this software and associated documentation files (the "Software"), 
 * to deal in the Software without restriction, including without limitation 
 * the rights to use, copy, modify, merge, publish, distribute, sublicense, 
 * and/or sell copies of the Software, and to permit persons to whom the 
 * Software is furnished to do so, subject to the following conditions:
 *  
 * The above copyright notice and this permission notice shall be included in
 * all copies or substantial portions of the Software.
 *  
 * THE SOFTWARE IS PROVIDED "AS IS", WITHOUT WARRANTY OF ANY KIND, EXPRESS OR
 * IMPLIED, INCLUDING BUT NOT LIMITED TO THE WARRANTIES OF MERCHANTABILITY, 
 * FITNESS FOR A PARTICULAR PURPOSE AND NONINFRINGEMENT. IN NO EVENT SHALL THE
 * AUTHORS OR COPYRIGHT HOLDERS BE LIABLE FOR ANY CLAIM, DAMAGES OR OTHER 
 * LIABILITY, WHETHER IN AN ACTION OF CONTRACT, TORT OR OTHERWISE, ARISING 
 * FROM, OUT OF OR IN CONNECTION WITH THE SOFTWARE OR THE USE OR OTHER 
 * DEALINGS IN THE SOFTWARE.
 * 
 */

/*jslint vars: true, plusplus: true, devel: true, nomen: true, regexp: true, indent: 4, maxerr: 50 */
<<<<<<< HEAD
/*global define, $, PathUtils, Mustache, window */
=======
/*global define, $, PathUtils, window, Mustache */
>>>>>>> 75721fe5

/*
 * Adds a "find in files" command to allow the user to find all occurances of a string in all files in
 * the project.
 * 
 * The keyboard shortcut is Cmd(Ctrl)-Shift-F.
 *
 * FUTURE:
 *  - Proper UI for both dialog and results
 *  - Refactor dialog class and share with Quick File Open
 *  - Search files in working set that are *not* in the project
 *  - Handle matches that span mulitple lines
 *  - Refactor UI from functionality to enable unit testing
 */


define(function (require, exports, module) {
    "use strict";
    
<<<<<<< HEAD
    var Async                 = require("utils/Async"),
        CommandManager        = require("command/CommandManager"),
        Commands              = require("command/Commands"),
        Strings               = require("strings"),
        StringUtils           = require("utils/StringUtils"),
        ProjectManager        = require("project/ProjectManager"),
        DocumentManager       = require("document/DocumentManager"),
        EditorManager         = require("editor/EditorManager"),
        FileIndexManager      = require("project/FileIndexManager"),
        KeyEvent              = require("utils/KeyEvent"),
        AppInit               = require("utils/AppInit"),
        StatusBar             = require("widgets/StatusBar"),
        ModalBar              = require("widgets/ModalBar").ModalBar,
        SearchDialogTemplate  = require("text!htmlContent/search-dialog.html"),
        SearchResultsTemplate = require("text!htmlContent/search-results.html");
    
    
    /** @type {$.Element} jQuery elements used in the search results */
    var $searchResults,
        $searchSummary,
        $searchContent,
        $selectedRow;
    
    
=======
    var Async               = require("utils/Async"),
        Resizer             = require("utils/Resizer"),
        CommandManager      = require("command/CommandManager"),
        Commands            = require("command/Commands"),
        Strings             = require("strings"),
        StringUtils         = require("utils/StringUtils"),
        ProjectManager      = require("project/ProjectManager"),
        DocumentManager     = require("document/DocumentManager"),
        EditorManager       = require("editor/EditorManager"),
        PanelManager        = require("view/PanelManager"),
        FileIndexManager    = require("project/FileIndexManager"),
        FileUtils           = require("file/FileUtils"),
        KeyEvent            = require("utils/KeyEvent"),
        AppInit             = require("utils/AppInit"),
        StatusBar           = require("widgets/StatusBar"),
        ModalBar            = require("widgets/ModalBar").ModalBar;
    
    var searchResultsTemplate = require("text!htmlContent/search-results.html");

>>>>>>> 75721fe5
    var searchResults = [];
    
    var FIND_IN_FILES_MAX = 100,
        maxHitsFoundInFile = false,
        currentQuery = "",
        currentScope;
    
    // Bottom panel holding the search results. Initialized in htmlReady().
    var searchResultsPanel;
    
    function _getQueryRegExp(query) {
        // Clear any pending RegEx error message
        $(".modal-bar .message").css("display", "inline-block");
        $(".modal-bar .error").css("display", "none");

        // If query is a regular expression, use it directly
        var isRE = query.match(/^\/(.*)\/(g|i)*$/);
        if (isRE) {
            // Make sure the 'g' flag is set
            var flags = isRE[2] || "g";
            if (flags.search("g") === -1) {
                flags += "g";
            }
            try {
                return new RegExp(isRE[1], flags);
            } catch (e) {
                $(".modal-bar .message").css("display", "none");
                $(".modal-bar .error")
                    .css("display", "inline-block")
                    .html("<div class='alert' style='margin-bottom: 0'>" + e.message + "</div>");
                return null;
            }
        }

        // Query is a string. Turn it into a case-insensitive regexp
        
        // Escape regex special chars
        query = StringUtils.regexEscape(query);
        return new RegExp(query, "gi");
    }
    
    /**
     * Returns label text to indicate the search scope. Already HTML-escaped.
     * @param {?Entry} scope
     */
    function _labelForScope(scope) {
        var projName = ProjectManager.getProjectRoot().name;
        if (scope) {
            return StringUtils.format(
                Strings.FIND_IN_FILES_SCOPED,
                StringUtils.breakableUrl(
                    ProjectManager.makeProjectRelativeIfPossible(scope.fullPath)
                )
            );
        } else {
            return Strings.FIND_IN_FILES_NO_SCOPE;
        }
    }
    
    
    // This dialog class was mostly copied from QuickOpen. We should have a common dialog
    // class that everyone can use.
    
    /**
     * FindInFilesDialog class
     * @constructor
     */
    function FindInFilesDialog() {
        this.closed = false;
        this.result = null; // $.Deferred
    }

    /**
     * Closes the search dialog and resolves the promise that showDialog returned
     */
    FindInFilesDialog.prototype._close = function (value) {
        if (this.closed) {
            return;
        }
        
        this.closed = true;
        this.modalBar.close();
        EditorManager.focusEditor();
        this.result.resolve(value);
    };
    
    /**
     * Shows the search dialog
     * @param {?string} initialString Default text to prepopulate the search field with
     * @param {?Entry} scope Search scope, or null to search whole proj
     * @returns {$.Promise} that is resolved with the string to search for
     */
    FindInFilesDialog.prototype.showDialog = function (initialString, scope) {
        // Note the prefix label is a simple "Find:" - the "in ..." part comes after the text field
        var templateVars = {
            value: initialString || "",
            label: _labelForScope(scope)
        };
        var dialogHTML = Mustache.render(SearchDialogTemplate, $.extend(templateVars, Strings));
        
        this.result = new $.Deferred();
        this.modalBar = new ModalBar(dialogHTML, false);
        var $searchField = $("input#searchInput");
        var that = this;
        
<<<<<<< HEAD
=======
        $searchField.val(initialString || "");
>>>>>>> 75721fe5
        $searchField.get(0).select();
        $searchField.bind("keydown", function (event) {
            if (event.keyCode === KeyEvent.DOM_VK_RETURN || event.keyCode === KeyEvent.DOM_VK_ESCAPE) {  // Enter/Return key or Esc key
                event.stopPropagation();
                event.preventDefault();
                
                var query = $searchField.val();
                
                if (event.keyCode === KeyEvent.DOM_VK_ESCAPE) {
                    query = null;
                }
                
                that._close(query);
            }
        })
            .bind("input", function (event) {
                // Check the query expression on every input event. This way the user is alerted
                // to any RegEx syntax errors immediately.
                _getQueryRegExp($searchField.val());
            })
            .blur(function () {
                that._close(null);
            })
            .focus();
        
        return this.result.promise();
    };
<<<<<<< HEAD

    /**
     * @private
     * Searches throught the contents an returns an array of matches
     * @param {string} contents
     * @param {RegExp} queryExpr
     * @return {Array.<{start: {line:number,ch:number}, end: {line:number,ch:number}, line: string}>}
     */
=======
    
    function _hideSearchResults() {
        if (searchResultsPanel.isVisible()) {
            searchResultsPanel.hide();
        }
    }

>>>>>>> 75721fe5
    function _getSearchMatches(contents, queryExpr) {
        // Quick exit if not found
        if (contents.search(queryExpr) === -1) {
            return null;
        }
        
        var trimmedContents = contents;
        var startPos = 0;
        var matchStart;
        var matches = [];
        
        var match;
        var lines = StringUtils.getLines(contents);
        while ((match = queryExpr.exec(contents)) !== null) {
            var lineNum     = StringUtils.offsetToLineNum(lines, match.index);
            var line        = lines[lineNum];
            var ch          = match.index - contents.lastIndexOf("\n", match.index) - 1;  // 0-based index
            var matchLength = match[0].length;
            
            // Don't store more than 200 chars per line
            line = line.substr(0, Math.min(200, line.length));
            
            matches.push({
                start: {line: lineNum, ch: ch},
                end:   {line: lineNum, ch: ch + matchLength},
                line:  line
            });

            // We have the max hits in just this 1 file. Stop searching this file.
            // This fixed issue #1829 where code hangs on too many hits.
            if (matches.length >= FIND_IN_FILES_MAX) {
                queryExpr.lastIndex = 0;
                maxHitsFoundInFile = true;
                break;
            }
        }

        return matches;
    }
        
    function _showSearchResults(searchResults, query, scope) {
        if (searchResults && searchResults.length) {
<<<<<<< HEAD
=======
            var $resultTable = $("<table class='table table-striped table-condensed row-highlight' />")
                                .append("<tbody>");
>>>>>>> 75721fe5
            
            // Count the total number of matches
            var numMatches = 0;
            searchResults.forEach(function (item) {
                numMatches += item.matches.length;
            });
            
            // Show result summary in header
            var numMatchesStr = "";
            if (maxHitsFoundInFile) {
                numMatchesStr = Strings.FIND_IN_FILES_MORE_THAN;
            }
            numMatchesStr += String(numMatches);

            // This text contains some formatting, so all the strings are assumed to be already escaped
            var summary = StringUtils.format(
                Strings.FIND_IN_FILES_TITLE,
                numMatchesStr,
                (numMatches > 1) ? Strings.FIND_IN_FILES_MATCHES : Strings.FIND_IN_FILES_MATCH,
                searchResults.length,
                (searchResults.length > 1 ? Strings.FIND_IN_FILES_FILES : Strings.FIND_IN_FILES_FILE),
                StringUtils.htmlEscape(query),
                scope ? _labelForScope(scope) : ""
            );
            
            // Insert the search summary
            $searchSummary
                .html(summary +
                     (numMatches > FIND_IN_FILES_MAX ? StringUtils.format(Strings.FIND_IN_FILES_MAX, FIND_IN_FILES_MAX) : ""))
                .prepend("&nbsp;"); // putting a normal space before the "-" is not enough
            
            // Create the results template search list
            var searchList = [];
            var resultsDisplayed = 0, i;
            var searchItems, match;
            
            searchResults.forEach(function (item) {
                if (item && resultsDisplayed < FIND_IN_FILES_MAX) {
                    i = 0;
                    
<<<<<<< HEAD
                    // Add a row for each match in the file
                    searchItems = [];
                    while (i < item.matches.length && resultsDisplayed < FIND_IN_FILES_MAX) {
                        match = item.matches[i];
                        searchItems.push({
                            file:      searchList.length,
                            item:      i,
                            line:      StringUtils.format(Strings.FIND_IN_FILES_LINE, (match.start.line + 1)),
                            pre:       match.line.substr(0, match.start.ch),
                            highlight: match.line.substring(match.start.ch, match.end.ch),
                            post:      match.line.substr(match.end.ch),
                            start:     match.start,
                            end:       match.end
                        });
                        resultsDisplayed++;
                        i++;
                    }
=======
                    // Add row for file name
                    var displayFileName = StringUtils.format(
                        Strings.FIND_IN_FILES_FILE_PATH,
                        StringUtils.breakableUrl(item.fullPath)
                    );

                    $("<tr class='file-section' />")
                        .append("<td colspan='3'><span class='disclosure-triangle expanded'></span>" + displayFileName + "</td>")
                        .click(function () {
                            // Clicking file section header collapses/expands result rows for that file
                            var $fileHeader = $(this);
                            $fileHeader.nextUntil(".file-section").toggle();
                            
                            var $triangle = $(".disclosure-triangle", $fileHeader);
                            $triangle.toggleClass("expanded").toggleClass("collapsed");
                        })
                        .appendTo($resultTable);
>>>>>>> 75721fe5
                    
                    // Add a row for each file
                    searchList.push({
                        file:     searchList.length,
                        filename: StringUtils.breakableUrl(StringUtils.htmlEscape(item.fullPath)),
                        fullPath: item.fullPath,
                        items:    searchItems
                    });
                    
                }
            });
            
            // Insert the search results
            $searchContent
                .empty()
                .append(Mustache.render(SearchResultsTemplate, {searchList: searchList}))
                .scrollTop(0);  // otherwise scroll pos from previous contents is remembered
            
            $searchResults.find(".close")
                .one("click", function () {
<<<<<<< HEAD
                    $searchResults.hide();
                    EditorManager.resizeEditor();
                });
            
            // Add the click event listener directly on the table parent
            $searchContent
                .off(".searchList")  // Remove the old events
                .on("click.searchList", function (e) {
                    var $row = $(e.target).closest("tr");
                    
                    if ($row.length) {
                        if ($selectedRow) {
                            $selectedRow.removeClass("selected");
                        }
                        $row.addClass("selected");
                        $selectedRow = $row;
                        
                        var searchItem = searchList[$row.data("file")];
                        var fullPath   = searchItem.fullPath;
                        
                        // This is a file title row, expand/collapse on click
                        if ($row.hasClass("file-section")) {
                            // Clicking the file section header collapses/expands result rows for that file
                            $row.nextUntil(".file-section").toggle();
                            
                            var $triangle = $(".disclosure-triangle", $row);
                            $triangle.toggleClass("expanded").toggleClass("collapsed");
                        
                        // This is a file row, show the result on click
                        } else {
                            // Grab the required item data
                            var item = searchItem.items[$row.data("item")];
                            
                            CommandManager.execute(Commands.FILE_OPEN, {fullPath: fullPath})
                                .done(function (doc) {
                                    // Opened document is now the current main editor
                                    EditorManager.getCurrentFullEditor().setSelection(item.start, item.end, true);
                                });
                        }
                    }
                });
            
            $searchResults.show();
        } else {
            $searchResults.hide();
=======
                    _hideSearchResults();
                });
            
            searchResultsPanel.show();
        } else {
            _hideSearchResults();
>>>>>>> 75721fe5
        }
    }
    
    /**
     * @param {!FileInfo} fileInfo File in question
     * @param {?Entry} scope Search scope, or null if whole project
     * @return {boolean}
     */
    function inScope(fileInfo, scope) {
        if (scope) {
            if (scope.isDirectory) {
                // Dirs always have trailing slash, so we don't have to worry about being
                // a substring of another dir name
                return fileInfo.fullPath.indexOf(scope.fullPath) === 0;
            } else {
                return fileInfo.fullPath === scope.fullPath;
            }
        }
        return true;
    }
    
    /**
    * Displays a non-modal embedded dialog above the code mirror editor that allows the user to do
    * a find operation across all files in the project.
    * @param {?Entry} scope Project file/subfolder to search within; else searches whole project.
    */
    function doFindInFiles(scope) {

        var dialog = new FindInFilesDialog();
        
        // Default to searching for the current selection
        var currentEditor = EditorManager.getActiveEditor();
        var initialString = currentEditor && currentEditor.getSelectedText();

        currentQuery = "";
        currentScope = scope;
        searchResults = [];
        maxHitsFoundInFile = false;
                            
        dialog.showDialog(initialString, scope)
            .done(function (query) {
                if (query) {
                    currentQuery = query;
                    var queryExpr = _getQueryRegExp(query);
                    if (!queryExpr) {
                        return;
                    }
                    StatusBar.showBusyIndicator(true);
                    FileIndexManager.getFileInfoList("all")
                        .done(function (fileListResult) {
                            Async.doInParallel(fileListResult, function (fileInfo) {
                                var result = new $.Deferred();
                                
                                if (!inScope(fileInfo, scope)) {
                                    result.resolve();
                                } else {
                                    // Search one file
                                    DocumentManager.getDocumentForPath(fileInfo.fullPath)
                                        .done(function (doc) {
                                            var matches = _getSearchMatches(doc.getText(), queryExpr);
                                            
                                            if (matches && matches.length) {
                                                searchResults.push({
                                                    fullPath: fileInfo.fullPath,
                                                    matches: matches
                                                });
                                            }
                                            result.resolve();
                                        })
                                        .fail(function (error) {
                                            // Error reading this file. This is most likely because the file isn't a text file.
                                            // Resolve here so we move on to the next file.
                                            result.resolve();
                                        });
                                }
                                return result.promise();
                            })
                                .done(function () {
                                    // Done searching all files: show results
                                    _showSearchResults(searchResults, query, scope);
                                    StatusBar.hideBusyIndicator();
                                })
                                .fail(function () {
                                    console.log("find in files failed.");
                                    StatusBar.hideBusyIndicator();
                                });
                        });
                }
            });
    }
    
    /** Search within the file/subtree defined by the sidebar selection */
    function doFindInSubtree() {
        var selectedEntry = ProjectManager.getSelectedItem();
        doFindInFiles(selectedEntry);
    }
    
<<<<<<< HEAD
    
=======
    // Initialize items dependent on HTML DOM
    AppInit.htmlReady(function () {
        var panelHtml = Mustache.render(searchResultsTemplate, Strings);
        searchResultsPanel = PanelManager.createBottomPanel("find-in-files.results", $(panelHtml));
    });

>>>>>>> 75721fe5
    function _fileNameChangeHandler(event, oldName, newName) {
        if (searchResultsPanel.isVisible()) {
            // Update the search results
            searchResults.forEach(function (item) {
                item.fullPath = item.fullPath.replace(oldName, newName);
            });
            _showSearchResults(searchResults, currentQuery, currentScope);
        }
    }
  
    function _pathDeletedHandler(event, path) {
        if (searchResultsPanel.isVisible()) {
            // Update the search results
            searchResults.forEach(function (item, idx) {
                if (FileUtils.isAffectedWhenRenaming(item.fullPath, path)) {
                    searchResults.splice(idx, 1);
                }
            });
            _showSearchResults(searchResults, currentQuery, currentScope);
        }
    }
    
    
    // Initialize items dependent on HTML DOM
    AppInit.htmlReady(function () {
        $searchResults = $("#search-results");
        $searchSummary = $("#search-result-summary");
        $searchContent = $("#search-results .table-container");
    });
    
    // Initialize: register listeners
    $(DocumentManager).on("fileNameChange", _fileNameChangeHandler);
    $(DocumentManager).on("pathDeleted", _pathDeletedHandler);
    $(ProjectManager).on("beforeProjectClose", _hideSearchResults);
    
    // Initialize: command handlers
    CommandManager.register(Strings.CMD_FIND_IN_FILES,   Commands.EDIT_FIND_IN_FILES,   doFindInFiles);
    CommandManager.register(Strings.CMD_FIND_IN_SUBTREE, Commands.EDIT_FIND_IN_SUBTREE, doFindInSubtree);
});<|MERGE_RESOLUTION|>--- conflicted
+++ resolved
@@ -22,11 +22,7 @@
  */
 
 /*jslint vars: true, plusplus: true, devel: true, nomen: true, regexp: true, indent: 4, maxerr: 50 */
-<<<<<<< HEAD
-/*global define, $, PathUtils, Mustache, window */
-=======
 /*global define, $, PathUtils, window, Mustache */
->>>>>>> 75721fe5
 
 /*
  * Adds a "find in files" command to allow the user to find all occurances of a string in all files in
@@ -46,8 +42,8 @@
 define(function (require, exports, module) {
     "use strict";
     
-<<<<<<< HEAD
     var Async                 = require("utils/Async"),
+        Resizer               = require("utils/Resizer"),
         CommandManager        = require("command/CommandManager"),
         Commands              = require("command/Commands"),
         Strings               = require("strings"),
@@ -55,14 +51,17 @@
         ProjectManager        = require("project/ProjectManager"),
         DocumentManager       = require("document/DocumentManager"),
         EditorManager         = require("editor/EditorManager"),
+        PanelManager          = require("view/PanelManager"),
         FileIndexManager      = require("project/FileIndexManager"),
+        FileUtils             = require("file/FileUtils"),
         KeyEvent              = require("utils/KeyEvent"),
         AppInit               = require("utils/AppInit"),
         StatusBar             = require("widgets/StatusBar"),
-        ModalBar              = require("widgets/ModalBar").ModalBar,
-        SearchDialogTemplate  = require("text!htmlContent/search-dialog.html"),
-        SearchResultsTemplate = require("text!htmlContent/search-results.html");
-    
+        ModalBar              = require("widgets/ModalBar").ModalBar;
+    
+    var searchDialogTemplate  = require("text!htmlContent/search-dialog.html"),
+        searchPanelTemplate   = require("text!htmlContent/search-panel.html"),
+        searchResultsTemplate = require("text!htmlContent/search-results.html");
     
     /** @type {$.Element} jQuery elements used in the search results */
     var $searchResults,
@@ -70,28 +69,6 @@
         $searchContent,
         $selectedRow;
     
-    
-=======
-    var Async               = require("utils/Async"),
-        Resizer             = require("utils/Resizer"),
-        CommandManager      = require("command/CommandManager"),
-        Commands            = require("command/Commands"),
-        Strings             = require("strings"),
-        StringUtils         = require("utils/StringUtils"),
-        ProjectManager      = require("project/ProjectManager"),
-        DocumentManager     = require("document/DocumentManager"),
-        EditorManager       = require("editor/EditorManager"),
-        PanelManager        = require("view/PanelManager"),
-        FileIndexManager    = require("project/FileIndexManager"),
-        FileUtils           = require("file/FileUtils"),
-        KeyEvent            = require("utils/KeyEvent"),
-        AppInit             = require("utils/AppInit"),
-        StatusBar           = require("widgets/StatusBar"),
-        ModalBar            = require("widgets/ModalBar").ModalBar;
-    
-    var searchResultsTemplate = require("text!htmlContent/search-results.html");
-
->>>>>>> 75721fe5
     var searchResults = [];
     
     var FIND_IN_FILES_MAX = 100,
@@ -101,6 +78,7 @@
     
     // Bottom panel holding the search results. Initialized in htmlReady().
     var searchResultsPanel;
+    
     
     function _getQueryRegExp(query) {
         // Clear any pending RegEx error message
@@ -190,17 +168,13 @@
             value: initialString || "",
             label: _labelForScope(scope)
         };
-        var dialogHTML = Mustache.render(SearchDialogTemplate, $.extend(templateVars, Strings));
+        var dialogHTML = Mustache.render(searchDialogTemplate, $.extend(templateVars, Strings));
         
         this.result = new $.Deferred();
         this.modalBar = new ModalBar(dialogHTML, false);
         var $searchField = $("input#searchInput");
         var that = this;
         
-<<<<<<< HEAD
-=======
-        $searchField.val(initialString || "");
->>>>>>> 75721fe5
         $searchField.get(0).select();
         $searchField.bind("keydown", function (event) {
             if (event.keyCode === KeyEvent.DOM_VK_RETURN || event.keyCode === KeyEvent.DOM_VK_ESCAPE) {  // Enter/Return key or Esc key
@@ -228,8 +202,15 @@
         
         return this.result.promise();
     };
-<<<<<<< HEAD
-
+    
+    
+    function _hideSearchResults() {
+        if (searchResultsPanel.isVisible()) {
+            searchResultsPanel.hide();
+        }
+    }
+    
+    
     /**
      * @private
      * Searches throught the contents an returns an array of matches
@@ -237,15 +218,6 @@
      * @param {RegExp} queryExpr
      * @return {Array.<{start: {line:number,ch:number}, end: {line:number,ch:number}, line: string}>}
      */
-=======
-    
-    function _hideSearchResults() {
-        if (searchResultsPanel.isVisible()) {
-            searchResultsPanel.hide();
-        }
-    }
-
->>>>>>> 75721fe5
     function _getSearchMatches(contents, queryExpr) {
         // Quick exit if not found
         if (contents.search(queryExpr) === -1) {
@@ -288,11 +260,6 @@
         
     function _showSearchResults(searchResults, query, scope) {
         if (searchResults && searchResults.length) {
-<<<<<<< HEAD
-=======
-            var $resultTable = $("<table class='table table-striped table-condensed row-highlight' />")
-                                .append("<tbody>");
->>>>>>> 75721fe5
             
             // Count the total number of matches
             var numMatches = 0;
@@ -333,7 +300,6 @@
                 if (item && resultsDisplayed < FIND_IN_FILES_MAX) {
                     i = 0;
                     
-<<<<<<< HEAD
                     // Add a row for each match in the file
                     searchItems = [];
                     while (i < item.matches.length && resultsDisplayed < FIND_IN_FILES_MAX) {
@@ -351,30 +317,16 @@
                         resultsDisplayed++;
                         i++;
                     }
-=======
-                    // Add row for file name
+                                        
+                    // Add a row for each file
                     var displayFileName = StringUtils.format(
                         Strings.FIND_IN_FILES_FILE_PATH,
                         StringUtils.breakableUrl(item.fullPath)
                     );
 
-                    $("<tr class='file-section' />")
-                        .append("<td colspan='3'><span class='disclosure-triangle expanded'></span>" + displayFileName + "</td>")
-                        .click(function () {
-                            // Clicking file section header collapses/expands result rows for that file
-                            var $fileHeader = $(this);
-                            $fileHeader.nextUntil(".file-section").toggle();
-                            
-                            var $triangle = $(".disclosure-triangle", $fileHeader);
-                            $triangle.toggleClass("expanded").toggleClass("collapsed");
-                        })
-                        .appendTo($resultTable);
->>>>>>> 75721fe5
-                    
-                    // Add a row for each file
                     searchList.push({
                         file:     searchList.length,
-                        filename: StringUtils.breakableUrl(StringUtils.htmlEscape(item.fullPath)),
+                        filename: displayFileName,
                         fullPath: item.fullPath,
                         items:    searchItems
                     });
@@ -385,14 +337,12 @@
             // Insert the search results
             $searchContent
                 .empty()
-                .append(Mustache.render(SearchResultsTemplate, {searchList: searchList}))
+                .append(Mustache.render(searchResultsTemplate, {searchList: searchList}))
                 .scrollTop(0);  // otherwise scroll pos from previous contents is remembered
             
             $searchResults.find(".close")
                 .one("click", function () {
-<<<<<<< HEAD
-                    $searchResults.hide();
-                    EditorManager.resizeEditor();
+                    _hideSearchResults();
                 });
             
             // Add the click event listener directly on the table parent
@@ -433,17 +383,9 @@
                     }
                 });
             
-            $searchResults.show();
-        } else {
-            $searchResults.hide();
-=======
-                    _hideSearchResults();
-                });
-            
             searchResultsPanel.show();
         } else {
             _hideSearchResults();
->>>>>>> 75721fe5
         }
     }
     
@@ -466,10 +408,10 @@
     }
     
     /**
-    * Displays a non-modal embedded dialog above the code mirror editor that allows the user to do
-    * a find operation across all files in the project.
-    * @param {?Entry} scope Project file/subfolder to search within; else searches whole project.
-    */
+     * Displays a non-modal embedded dialog above the code mirror editor that allows the user to do
+     * a find operation across all files in the project.
+     * @param {?Entry} scope Project file/subfolder to search within; else searches whole project.
+     */
     function doFindInFiles(scope) {
 
         var dialog = new FindInFilesDialog();
@@ -541,16 +483,6 @@
         doFindInFiles(selectedEntry);
     }
     
-<<<<<<< HEAD
-    
-=======
-    // Initialize items dependent on HTML DOM
-    AppInit.htmlReady(function () {
-        var panelHtml = Mustache.render(searchResultsTemplate, Strings);
-        searchResultsPanel = PanelManager.createBottomPanel("find-in-files.results", $(panelHtml));
-    });
-
->>>>>>> 75721fe5
     function _fileNameChangeHandler(event, oldName, newName) {
         if (searchResultsPanel.isVisible()) {
             // Update the search results
@@ -576,6 +508,9 @@
     
     // Initialize items dependent on HTML DOM
     AppInit.htmlReady(function () {
+        var panelHtml = Mustache.render(searchPanelTemplate, Strings);
+        searchResultsPanel = PanelManager.createBottomPanel("find-in-files.results", $(panelHtml));
+        
         $searchResults = $("#search-results");
         $searchSummary = $("#search-result-summary");
         $searchContent = $("#search-results .table-container");
