--- conflicted
+++ resolved
@@ -349,17 +349,9 @@
             var summary = StringUtils.format(
                 Strings.FIND_IN_FILES_TITLE_PART3,
                 numMatchesStr,
-<<<<<<< HEAD
                 (count.matches > 1) ? Strings.FIND_IN_FILES_MATCHES : Strings.FIND_IN_FILES_MATCH,
                 count.files,
-                (count.files > 1 ? Strings.FIND_IN_FILES_FILES : Strings.FIND_IN_FILES_FILE),
-                StringUtils.htmlEscape(currentQuery),
-                currentScope ? _labelForScope(currentScope) : ""
-=======
-                (numMatches > 1) ? Strings.FIND_IN_FILES_MATCHES : Strings.FIND_IN_FILES_MATCH,
-                numFiles,
-                (numFiles > 1 ? Strings.FIND_IN_FILES_FILES : Strings.FIND_IN_FILES_FILE)
->>>>>>> ca551ba7
+                (count.files > 1 ? Strings.FIND_IN_FILES_FILES : Strings.FIND_IN_FILES_FILE)
             );
             
             // The last result index displayed
@@ -373,12 +365,8 @@
                 hasPages: count.matches > RESULTS_PER_PAGE,
                 results:  StringUtils.format(Strings.FIND_IN_FILES_PAGING, currentStart + 1, last),
                 hasPrev:  currentStart > 0,
-<<<<<<< HEAD
-                hasNext:  last < count.matches
-=======
-                hasNext:  last < numMatches,
+                hasNext:  last < count.matches,
                 Strings:  Strings
->>>>>>> ca551ba7
             }));
             
             // Create the results template search list
