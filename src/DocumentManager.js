--- conflicted
+++ resolved
@@ -151,16 +151,17 @@
             return;
         }
 
-<<<<<<< HEAD
-        this._savedUndoPosition = this._editor.historySize().undo;
-        this._updateDirty();
-        
-        // Dispatch event
-        $(exports).triggerHandler("documentSaved", this);
-=======
         this.isDirty = false;
         $(exports).triggerHandler("dirtyFlagChange", this);        
->>>>>>> 1d08525f
+    }
+    
+    /** 
+     * Called when the document is saved (which currently happens in FileCommandHandlers). Updates the
+     * dirty bit and notifies listeners of the save.
+     */
+    Document.prototype.notifySaved = function() {
+        this.markClean();        
+        $(exports).triggerHandler("documentSaved", this);
     }
     
     /* (pretty toString(), to aid debugging) */
