--- conflicted
+++ resolved
@@ -57,7 +57,6 @@
     }
     
     /**
-<<<<<<< HEAD
      * @private
      * For unit and performance tests. Allows lookup by function name instead of editor offset
      * without constructing an inline editor.
@@ -124,13 +123,8 @@
     
     /**
      * This function is registered with EditorManager as an inline editor provider. It creates an inline editor
-     * when cursor is on a JavaScript function name, find all functions that match the name
-     * and show (one/all of them) in an inline editor.
-=======
-     * This function is registered with EditorManager as an inline editor provider. It creates an inline editor
      * when the cursor is on a JavaScript function name, finds all functions that match the name
      * and shows (one/all of them) in an inline editor.
->>>>>>> 9057502f
      *
      * @param {!Editor} editor
      * @param {!{line:Number, ch:Number}} pos
