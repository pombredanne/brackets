--- conflicted
+++ resolved
@@ -468,13 +468,8 @@
             return request;
         }
         
-<<<<<<< HEAD
         var request = buildRequest(dir, file, "rawCompletions", offset);
-        var ternHints = [];    
-=======
-        var request = buildRequest(dir, file, "completions", offset);
         var $deferredHints = $.Deferred();
->>>>>>> 46365a6e
         ternServer.request(request, function(error, data) {
             //if (error) return displayError(error);
             var completions = [];
