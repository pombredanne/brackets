/*
 * Copyright (c) 2013 Adobe Systems Incorporated. All rights reserved.
 *  
 * Permission is hereby granted, free of charge, to any person obtaining a
 * copy of this software and associated documentation files (the "Software"), 
 * to deal in the Software without restriction, including without limitation 
 * the rights to use, copy, modify, merge, publish, distribute, sublicense, 
 * and/or sell copies of the Software, and to permit persons to whom the 
 * Software is furnished to do so, subject to the following conditions:
 *  
 * The above copyright notice and this permission notice shall be included in
 * all copies or substantial portions of the Software.
 *  
 * THE SOFTWARE IS PROVIDED "AS IS", WITHOUT WARRANTY OF ANY KIND, EXPRESS OR
 * IMPLIED, INCLUDING BUT NOT LIMITED TO THE WARRANTIES OF MERCHANTABILITY, 
 * FITNESS FOR A PARTICULAR PURPOSE AND NONINFRINGEMENT. IN NO EVENT SHALL THE
 * AUTHORS OR COPYRIGHT HOLDERS BE LIABLE FOR ANY CLAIM, DAMAGES OR OTHER 
 * LIABILITY, WHETHER IN AN ACTION OF CONTRACT, TORT OR OTHERWISE, ARISING 
 * FROM, OUT OF OR IN CONNECTION WITH THE SOFTWARE OR THE USE OR OTHER 
 * DEALINGS IN THE SOFTWARE.
 * 
 */

/*jslint vars: true, plusplus: true, devel: true, nomen: true, indent: 4, maxerr: 50 */
/*global define, brackets, $ */

define(function (require, exports, module) {
    "use strict";

    var CodeHintManager = brackets.getModule("editor/CodeHintManager"),
        EditorManager   = brackets.getModule("editor/EditorManager"),
        DocumentManager = brackets.getModule("document/DocumentManager"),
        Commands        = brackets.getModule("command/Commands"),
        CommandManager  = brackets.getModule("command/CommandManager"),
        Menus           = brackets.getModule("command/Menus"),
        Strings         = brackets.getModule("strings"),
        AppInit         = brackets.getModule("utils/AppInit"),
        ExtensionUtils  = brackets.getModule("utils/ExtensionUtils"),
        PerfUtils       = brackets.getModule("utils/PerfUtils"),
        StringUtils     = brackets.getModule("utils/StringUtils"),
        StringMatch     = brackets.getModule("utils/StringMatch"),
        LanguageManager = brackets.getModule("language/LanguageManager"),
        ProjectManager  = brackets.getModule("project/ProjectManager"),
        HintUtils       = require("HintUtils"),
        ScopeManager    = require("ScopeManager"),
        Session         = require("Session"),
        Acorn           = require("thirdparty/acorn/acorn");

    var session      = null,  // object that encapsulates the current session state
        cachedCursor = null,  // last cursor of the current hinting session
        cachedHints  = null,  // sorted hints for the current hinting session
        cachedType   = null,  // describes the lookup type and the object context
        cachedToken  = null,  // the token used in the current hinting session
        matcher      = null,  // string matcher for hints
        ignoreChange;         // can ignore next "change" event if true;

    /**
     *  Get the value of current session.
     *  Used for unit testing.
     * @returns {Session} - the current session.
     */
    function getSession() {
        return session;
    }

    /**
     * Creates a hint response object. Filters the hint list using the query
     * string, formats the hints for display, and returns a hint response
     * object according to the CodeHintManager's API for code hint providers.
     *
     * @param {Array.<Object>} hints - hints to be included in the response
     * @param {string} query - querystring with which to filter the hint list
     * @param {Object} type - the type of query, property vs. identifier
     * @return {Object} - hint response as defined by the CodeHintManager API 
     */
    function getHintResponse(hints, query, type) {

        var trimmedQuery,
            formattedHints;

        /*
         * Returns a formatted list of hints with the query substring
         * highlighted.
         * 
         * @param {Array.<Object>} hints - the list of hints to format
         * @param {string} query - querystring used for highlighting matched
         *      poritions of each hint
         * @return {Array.<jQuery.Object>} - array of hints formatted as jQuery
         *      objects
         */
        function formatHints(hints, query) {
            return hints.map(function (token) {
                var $hintObj    = $("<span>").addClass("brackets-js-hints");

                // level indicates either variable scope or property confidence
                if (!type.property && !token.builtin && token.depth !== undefined) {
                    switch (token.depth) {
                    case 0:
                        $hintObj.addClass("priority-high");
                        break;
                    case 1:
                        $hintObj.addClass("priority-medium");
                        break;
                    case 2:
                        $hintObj.addClass("priority-low");
                        break;
                    default:
                        $hintObj.addClass("priority-lowest");
                        break;
                    }
                }

                if (token.guess) {
                    $hintObj.addClass("guess-hint");
                }

                // is the token a keyword?
                if (token.keyword) {
                    $hintObj.addClass("keyword-hint");
                }

                if (token.literal) {
                    $hintObj.addClass("literal-hint");
                }
             
                // highlight the matched portion of each hint
                if (token.stringRanges) {
                    token.stringRanges.forEach(function (item) {
                        if (item.matched) {
                            $hintObj.append($("<span>")
                                .append(StringUtils.htmlEscape(item.text))
                                .addClass("matched-hint"));
                        } else {
                            $hintObj.append(StringUtils.htmlEscape(item.text));
                        }
                    });
                } else {
                    $hintObj.text(token.value);
                }

                $hintObj.data("token", token);
                
                return $hintObj;
            });
        }

        // trim leading and trailing string literal delimiters from the query
        if (query.indexOf(HintUtils.SINGLE_QUOTE) === 0 ||
                query.indexOf(HintUtils.DOUBLE_QUOTE) === 0) {
            trimmedQuery = query.substring(1);
            if (trimmedQuery.lastIndexOf(HintUtils.DOUBLE_QUOTE) === trimmedQuery.length - 1 ||
                    trimmedQuery.lastIndexOf(HintUtils.SINGLE_QUOTE) === trimmedQuery.length - 1) {
                trimmedQuery = trimmedQuery.substring(0, trimmedQuery.length - 1);
            }
        } else {
            trimmedQuery = query;
        }

        if (hints) {
            formattedHints = formatHints(hints, trimmedQuery);
        } else {
            formattedHints = [];
        }
        
        return {
            hints: formattedHints,
            match: null, // the CodeHintManager should not format the results
            selectInitial: true,
            handleWideResults: hints.handleWideResults
        };
    }

    /**
     * @constructor
     */
    function JSHints() {
    }

    /**
     * determine if the cached hint information should be invalidated and re-calculated
     *
     * @param {Session} session - the active hinting session
     * @return {boolean} - true if the hints should be recalculated
     */
    JSHints.prototype.needNewHints = function (session) {
        var cursor  = session.getCursor(),
            type    = session.getType();

        return !cachedHints || !cachedCursor || !cachedType ||
                cachedCursor.line !== cursor.line ||
                type.property !== cachedType.property ||
                type.context !== cachedType.context ||
                type.showFunctionType !== cachedType.showFunctionType;
    };

    /**
     *  Have conditions have changed enough to justify closing the hints popup?
     *
     * @param {Session} session - the active hinting session
     * @return {boolean} - true if the hints popup should be closed.
     */
    JSHints.prototype.shouldCloseHints = function (session) {

        // close if the token className has changed then close the hints.
        var cursor = session.getCursor(),
            token = session.getToken(cursor),
            lastToken = cachedToken;

        // if the line has changed, then close the hints
        if (!cachedCursor || cursor.line !== cachedCursor.line) {
            return true;
        }

        if (token.type === null) {
            token = session.getNextTokenOnLine(cursor);
        }

        if (lastToken && lastToken.type === null) {
            lastToken = session.getNextTokenOnLine(cachedCursor);
        }

        // Both of the tokens should never be null (happens when token is off
        // the end of the line), so one is null then close the hints.
        if (!lastToken || !token ||
                token.type !== lastToken.type) {
            return true;
        }

        // Test if one token string is a prefix of the other.
        // If one is a prefix of the other then consider it the
        // same token and don't close the hints.
        if (token.string.length >= lastToken.string.length) {
            return token.string.indexOf(lastToken.string) !== 0;
        } else {
            return lastToken.string.indexOf(token.string) !== 0;
        }
    };

    /**
     * @return {boolean} - true if the document is a html file
     */
    function isHTMLFile(document) {
        var languageID = LanguageManager.getLanguageForPath(document.file.fullPath).getId();
        return languageID === "html";
    }
    
    function isInlineScript(editor) {
        return editor.getModeForSelection() === "javascript";
    }

    /**
     *  Create a new StringMatcher instance, if needed.
     *
     * @returns {StringMatcher} - a StringMatcher instance.
     */
    function getStringMatcher() {
        if (!matcher) {
            matcher = new StringMatch.StringMatcher({
                preferPrefixMatches: true
            });
        }

        return matcher;
    }

    /**
     *  Common code to get the session hints. Will get guesses if there were
     *  no completions for the query.
     *
     * @param {string} query - user text to search hints with
     * @param {Object} type - the type of query, property vs. identifier
     * @param {jQuery.Deferred=} $deferredHints - existing Deferred we need to
     * resolve (optional). If not supplied a new Deferred will be created if
     * needed.
     * @return {Object + jQuery.Deferred} - hint response (immediate or
     *     deferred) as defined by the CodeHintManager API
     */
    function getSessionHints(query, type, $deferredHints) {

        var hintResults = session.getHints(query, getStringMatcher());
        if (hintResults.needGuesses) {
            var guessesResponse = ScopeManager.requestGuesses(session,
                session.editor.document);

            if (!$deferredHints) {
                $deferredHints = $.Deferred();
            }

            guessesResponse.done(function () {
                query = session.getQuery();
                hintResults = session.getHints(query, getStringMatcher());
                cachedHints = hintResults.hints;
                var hintResponse = getHintResponse(cachedHints, query, type);

                $deferredHints.resolveWith(null, [hintResponse]);
            });

            return $deferredHints;
        } else if ($deferredHints && $deferredHints.state() === "pending") {
            cachedHints = hintResults.hints;
            var hintResponse    = getHintResponse(cachedHints, query, type);

            $deferredHints.resolveWith(null, [hintResponse]);
            return null;
        } else {
            cachedHints = hintResults.hints;
            return getHintResponse(cachedHints, query, type);
        }
    }

    /**
     * Determine whether hints are available for a given editor context
     * 
     * @param {Editor} editor - the current editor context
     * @param {string} key - charCode of the last pressed key
     * @return {boolean} - can the provider provide hints for this session?
     */
    JSHints.prototype.hasHints = function (editor, key) {
        if (session && HintUtils.hintableKey(key)) {
            
            if (isHTMLFile(session.editor.document)) {
                if (!isInlineScript(session.editor)) {
                    return false;
                }
            }
            var cursor  = session.getCursor(),
                token   = session.getToken(cursor);

            // don't autocomplete within strings or comments, etc.
            if (token && HintUtils.hintable(token)) {
                if (session.isFunctionName()) {
                    return false;
                }
                var offset = session.getOffset(),
                    type    = session.getType(),
                    query   = session.getQuery();

                if (this.needNewHints(session)) {
                    cachedCursor = null;
                    cachedHints = null;
                    cachedToken = null;
                    matcher = null;
                }
                return true;
            }
        }
        return false;
    };

    /**
      * Return a list of hints, possibly deferred, for the current editor 
      * context
      * 
      * @param {string} key - charCode of the last pressed key
      * @return {Object + jQuery.Deferred} - hint response (immediate or
      *     deferred) as defined by the CodeHintManager API
      */
    JSHints.prototype.getHints = function (key) {
        var cursor = session.getCursor(),
            token = session.getToken(cursor);

        if (token && HintUtils.hintableKey(key) && HintUtils.hintable(token)) {
            var type    = session.getType(),
                query   = session.getQuery();

            // If the hint context is changed and the hints are open, then
            // close the hints by returning null;
            if (CodeHintManager.isOpen() && this.shouldCloseHints(session)) {
                return null;
            }

            cachedCursor = cursor;
            cachedToken = token;

            // Compute fresh hints if none exist, or if the session
            // type has changed since the last hint computation
            if (this.needNewHints(session)) {
                ScopeManager.handleFileChange({from: cursor, to: cursor, text: [key]});
                ignoreChange = true;
                var scopeResponse   = ScopeManager.requestHints(session, session.editor.document);

                if (scopeResponse.hasOwnProperty("promise")) {
                    var $deferredHints = $.Deferred();
                    scopeResponse.promise.done(function () {
                        cachedType = session.getType();
                        getSessionHints(session.getQuery(), type, $deferredHints);
                    }).fail(function () {
                        if ($deferredHints.state() === "pending") {
                            $deferredHints.reject();
                        }
                    });

                    return $deferredHints;
                }
            }

            if (cachedHints) {
                return getSessionHints(query, type);
            }
        }

        return null;
    };

    /**
     * Inserts the hint selected by the user into the current editor.
     * 
     * @param {jQuery.Object} $hintObj - hint object to insert into current editor
     * @return {boolean} - should a new hinting session be requested 
     *      immediately after insertion?
     */
    JSHints.prototype.insertHint = function ($hintObj) {
        var hint        = $hintObj.data("token"),
            completion  = hint.value,
            cursor      = session.getCursor(),
            token       = session.getToken(cursor),
            query       = session.getQuery(),
            start       = {line: cursor.line, ch: cursor.ch - query.length},
            end         = {line: cursor.line, ch: (token ? token.end : cursor.ch)},
            delimiter;

        if (token && token.string === ".") {
            var nextToken  = session.getNextTokenOnLine(cursor);

            if (nextToken && // don't replace delimiters, etc.
                    HintUtils.maybeIdentifier(nextToken.string) &&
                    HintUtils.hintable(nextToken)) {
                end.ch = nextToken.end;
            }
        }

        // If the hint is a string literal, choose a delimiter in which
        // to wrap it, preserving the existing delimiter if possible.
        if (hint.literal && hint.kind === "string") {
            if (token.string.indexOf(HintUtils.DOUBLE_QUOTE) === 0) {
                delimiter = HintUtils.DOUBLE_QUOTE;
            } else if (token.string.indexOf(HintUtils.SINGLE_QUOTE) === 0) {
                delimiter = HintUtils.SINGLE_QUOTE;
            } else {
                delimiter = hint.delimiter;
            }

            completion = completion.replace("\\", "\\\\");
            completion = completion.replace(delimiter, "\\" + delimiter);
            completion = delimiter + completion + delimiter;
        }

        if (session.getType().showFunctionType) {
            // function types show up as hints, so don't insert anything
            // if we were displaying a function type            
            return false;
        }
        
        if (session.getType().property) {
            // if we're inserting a property name, we need to make sure the 
            // hint is a valid property name.  
            // to check this, run the hint through Acorns tokenizer
            // it should result in one token, and that token should either be 
            // a 'name' or a 'keyword', as javascript allows keywords as property names
            var tokenizer = Acorn.tokenize(completion);
            var currentToken = tokenizer(),
                invalidPropertyName = false;
            
            // the name is invalid if the hint is not a 'name' or 'keyword' token
            if (currentToken.type !== Acorn.tokTypes.name && !currentToken.type.keyword) {
                invalidPropertyName = true;
            } else {
                // check for a second token - if there is one (other than 'eof')
                // then the hint isn't a valid property name either
                currentToken = tokenizer();
                if (currentToken.type !== Acorn.tokTypes.eof) {
                    invalidPropertyName = true;
                }
            }
            
            if (invalidPropertyName) {
                // need to walk back to the '.' and replace
                // with '["<hint>"]
                var dotCursor = session.findPreviousDot();
                if (dotCursor) {
                    completion = "[\"" + completion + "\"]";
                    start.line = dotCursor.line;
                    start.ch = dotCursor.ch - 1;
                }
            }
        }
        // Replace the current token with the completion
        // HACK (tracking adobe/brackets#1688): We talk to the private CodeMirror instance
        // directly to replace the range instead of using the Document, as we should. The
        // reason is due to a flaw in our current document synchronization architecture when
        // inline editors are open.
        session.editor._codeMirror.replaceRange(completion, start, end);

        // Return false to indicate that another hinting session is not needed
        return false;
    };

     // load the extension
    AppInit.appReady(function () {

        /*
         * When the editor is changed, reset the hinting session and cached 
         * information, and reject any pending deferred requests.
         * 
         * @param {Editor} editor - editor context to be initialized.
         * @param {Editor} previousEditor - the previous editor.
         * @param {boolean} primePump - true if the pump should be primed.
         */
        function initializeSession(editor, previousEditor, primePump) {
            session = new Session(editor);
            ScopeManager.handleEditorChange(session, editor.document,
                previousEditor ? previousEditor.document : null,
                primePump);
            cachedHints = null;
        }

        /*
         * Install editor change listeners
         * 
         * @param {Editor} editor - editor context on which to listen for
         *      changes
         * @param {Editor} previousEditor - the previous editor
         */
        function installEditorListeners(editor, previousEditor) {
            // always clean up cached scope and hint info
            cachedCursor = null;
            cachedHints = null;
            cachedType = null;

            if (editor && HintUtils.isSupportedLanguage(LanguageManager.getLanguageForPath(editor.document.file.fullPath).getId())) {
                initializeSession(editor, previousEditor, true);
                $(editor)
                    .on(HintUtils.eventName("change"), function (event, editor, changeList) {
                        if (!ignoreChange) {
                            ScopeManager.handleFileChange(changeList);
                        }
                        ignoreChange = false;
                    });
            } else {
                session = null;
            }
        }

        /*
         * Uninstall editor change listeners
         * 
         * @param {Editor} editor - editor context on which to stop listening
         *      for changes
         */
        function uninstallEditorListeners(editor) {
            $(editor)
                .off(HintUtils.eventName("change"));
        }

        /*
         * Handle the activeEditorChange event fired by EditorManager.
         * Uninstalls the change listener on the previous editor
         * and installs a change listener on the new editor.
         * 
         * @param {Event} event - editor change event (ignored)
         * @param {Editor} current - the new current editor context
         * @param {Editor} previous - the previous editor context
         */
        function handleActiveEditorChange(event, current, previous) {
            uninstallEditorListeners(previous);
            installEditorListeners(current, previous);
        }
        
        /*
         * Handle JumptoDefiniton menu/keyboard command.
         */
        function handleJumpToDefinition() {
<<<<<<< HEAD
            var offset,
                response;

            // Only provide jump-to-definition results when cursor is in JavaScript content
            if (session.editor.getModeForSelection() !== "javascript") {
                return null;
            }

            var result = new $.Deferred();

            offset = session.getOffset();
            response = ScopeManager.requestJumptoDef(session, session.editor.document, offset);
=======
            var offset     = session.getCursor(),
                response   = ScopeManager.requestJumptoDef(session, session.editor.document, offset);
>>>>>>> 8c9709ac

            if (response.hasOwnProperty("promise")) {
                response.promise.done(function (jumpResp) {

                    if (jumpResp.resultFile) {
                        if (jumpResp.resultFile !== jumpResp.file) {
                            var resolvedPath = ScopeManager.getResolvedPath(jumpResp.resultFile);
                            if (resolvedPath) {
                                CommandManager.execute(Commands.FILE_OPEN, {fullPath: resolvedPath})
                                    .done(function () {
                                        session.editor.setSelection(jumpResp.start, jumpResp.end, true);
                                    });
                            }
                        } else {
                            session.editor.setSelection(jumpResp.start, jumpResp.end, true);
                        }
                        result.resolve(true);
                    } else {
                        result.reject();
                    }

                }).fail(function () {
                    result.reject();
                });
            }

            return result.promise();
        }

        /*
         * Helper for QuickEdit jump-to-definition request.
         */
        function quickEditHelper() {
            var offset     = session.getCursor(),
                response   = ScopeManager.requestJumptoDef(session, session.editor.document, offset);

            return response;
        }

        // Register quickEditHelper.
        brackets._jsCodeHintsHelper = quickEditHelper;
  
        ExtensionUtils.loadStyleSheet(module, "styles/brackets-js-hints.css");
        
        // uninstall/install change listener as the active editor changes
        $(EditorManager)
            .on(HintUtils.eventName("activeEditorChange"),
                handleActiveEditorChange);
        
        $(ProjectManager).on("beforeProjectClose", function () {
            ScopeManager.handleProjectClose();
        });
        
        // immediately install the current editor
        installEditorListeners(EditorManager.getActiveEditor());

        // init
        EditorManager.registerJumpToDefProvider(handleJumpToDefinition);

        var jsHints = new JSHints();
        CodeHintManager.registerHintProvider(jsHints, HintUtils.SUPPORTED_LANGUAGES, 0);

        // for unit testing
        exports.getSession = getSession;
        exports.jsHintProvider = jsHints;
        exports.initializeSession = initializeSession;
        exports.handleJumpToDefinition = handleJumpToDefinition;
    });
});<|MERGE_RESOLUTION|>--- conflicted
+++ resolved
@@ -570,7 +570,6 @@
          * Handle JumptoDefiniton menu/keyboard command.
          */
         function handleJumpToDefinition() {
-<<<<<<< HEAD
             var offset,
                 response;
 
@@ -583,10 +582,6 @@
 
             offset = session.getOffset();
             response = ScopeManager.requestJumptoDef(session, session.editor.document, offset);
-=======
-            var offset     = session.getCursor(),
-                response   = ScopeManager.requestJumptoDef(session, session.editor.document, offset);
->>>>>>> 8c9709ac
 
             if (response.hasOwnProperty("promise")) {
                 response.promise.done(function (jumpResp) {
