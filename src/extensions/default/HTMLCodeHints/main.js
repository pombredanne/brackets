--- conflicted
+++ resolved
@@ -150,22 +150,10 @@
             end = {line: -1, ch: -1},
             tagInfo = HTMLUtils.getTagInfo(editor, cursor),
             charCount = 0,
-<<<<<<< HEAD
-            adjustCursor = false,
-            appendASpace = false;
-
-		if (tagInfo.position.tokenType === HTMLUtils.ATTR_NAME) {
-            if (tagInfo.attr.name === " ") {
-                appendASpace = true;
-            } else {
-                charCount = tagInfo.attr.name.length;
-            }
-=======
             adjustCursor = false;
 
         if (tagInfo.position.tokenType === HTMLUtils.ATTR_NAME) {
             charCount = tagInfo.attr.name.length;
->>>>>>> dac8311e
         } else if (tagInfo.position.tokenType === HTMLUtils.ATTR_VALUE) {
             charCount = tagInfo.attr.value.length;
         }
@@ -181,24 +169,14 @@
             adjustCursor = true;
         }
 
-<<<<<<< HEAD
-        // Append a space character if we're inserting at the very first letter of an 
-        // existing attribute.
-        if (appendASpace) {
-            completion += " ";
-        }
-        
-        if (start.ch !== end.ch || appendASpace) {
-=======
         if (start.ch !== end.ch) {
->>>>>>> dac8311e
             editor.document.replaceRange(completion, start, end);
         } else {
             editor.document.replaceRange(completion, start);
         }
 
         if (adjustCursor) {
-            editor.setCursorPos(start.line, start.ch + completion.length - (appendASpace ? 2 : 1));
+            editor.setCursorPos(start.line, start.ch + completion.length - 1);
         }
     };
 
