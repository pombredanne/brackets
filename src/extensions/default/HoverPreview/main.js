--- conflicted
+++ resolved
@@ -164,20 +164,12 @@
     function colorAndGradientPreviewProvider(editor, pos, token, line) {
         var cm = editor._codeMirror;
         
-<<<<<<< HEAD
-        lastPreviewedColorOrGradient = "";
-
         // Check for gradient. -webkit-gradient() can have parens in parameters
         // nested 2 levels. Other gradients can only nest 1 level.
         var gradientRegEx1 = /-webkit-gradient\((?:[^\(]*?(?:\((?:[^\(]*?(?:\([^\)]*?\))*?)*?\))*?)*?\)/,
             gradientRegEx2 = /(?:(?:-moz-|-ms-|-o-|-webkit-|)(linear-gradient)|(?:-moz-|-ms-|-o-|-webkit-)(radial-gradient))(\((?:[^\)]*?(?:\([^\)]*?\))*?)*?\))/,
             
             gradientMatch = line.match(gradientRegEx1) || line.match(gradientRegEx2),
-=======
-        // Check for gradient
-        var gradientRegEx = /-webkit-gradient\([^;]*;?|(-moz-|-ms-|-o-|-webkit-|\s)(linear-gradient\([^;]*);?|(-moz-|-ms-|-o-|-webkit-)(radial-gradient\([^;]*);?/,
-            gradientMatch = line.match(gradientRegEx),
->>>>>>> 3292c87e
             prefix = "",
             colorValue;
         
