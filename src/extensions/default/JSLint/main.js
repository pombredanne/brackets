--- conflicted
+++ resolved
@@ -38,68 +38,6 @@
     var Linting            = brackets.getModule("language/Linting"),
         Strings            = brackets.getModule("strings");
     
-<<<<<<< HEAD
-=======
-    var KeyboardPrefs = JSON.parse(require("text!keyboard.json")),
-        JSLintOptions = JSON.parse(require("text!config.json"));
-    
-    var INDICATOR_ID = "jslint-status",
-        defaultPrefs = {
-            enabled: JSLintOptions.enabled_by_default,
-            collapsed: false
-        };
-    
-    
-    /** @const {string} JSLint commands ID */
-    var TOGGLE_ENABLED   = "jslint.toggleEnabled";
-    var GOTO_FIRST_ERROR = "jslint.gotoFirstError";
-    
-    /**
-     * @private
-     * @type {PreferenceStorage}
-     */
-    var _prefs = null;
-    
-    /**
-     * @private
-     * @type {boolean}
-     */
-    var _enabled = true;
-    
-    /**
-     * @private
-     * @type {boolean}
-     */
-    var _collapsed = false;
-    
-    /**
-     * @private
-     * @type {$.Element}
-     */
-    var $lintResults;
-    
-    /**
-     * @private
-     * @type {boolean}
-     */
-    var _gotoEnabled = false;
-    
-    /**
-     * @private
-     * @type {boolean}
-     */
-    var _hasErrors = false;
-    
-    
-    /**
-     * Enable or disable the "Go to First JSLint Error" command
-     * @param {boolean} gotoEnabled Whether it is enabled.
-     */
-    function setGotoEnabled(gotoEnabled) {
-        CommandManager.get(GOTO_FIRST_ERROR).setEnabled(gotoEnabled);
-        _gotoEnabled = gotoEnabled;
-    }
->>>>>>> 006b360f
     
     /**
      * Run JSLint on the current document. Reports results to the main UI. Displays
@@ -115,40 +53,13 @@
             if (!arr[i].match(/\S/)) {
                 arr[i] = "";
             }
-<<<<<<< HEAD
         }
         text = arr.join("\n");
-=======
-            text = arr.join("\n");
-            
-            var result = JSLINT(text, null);
-
-            PerfUtils.addMeasurement(perfTimerLint);
-            perfTimerDOM = PerfUtils.markStart("JSLint DOM:\t" + (!currentDoc || currentDoc.file.fullPath));
-            
-            if (!result) {
-                // Remove any null error (early-abort indicator) before rendering results
-                var errors = JSLINT.errors.filter(function (err) { return err !== null; });
-                
-                // Update results table
-                var html   = Mustache.render(ResultsTemplate, {reportList: errors});
-                var $selectedRow;
-
-                $lintResults.find(".table-container")
-                    .empty()
-                    .append(html)
-                    .scrollTop(0)  // otherwise scroll pos from previous contents is remembered
-                    .on("click", function (e) {
-                        if ($selectedRow) {
-                            $selectedRow.removeClass("selected");
-                        }
->>>>>>> 006b360f
         
         var jslintResult = JSLINT(text, null);
         
-<<<<<<< HEAD
         if (!jslintResult) {
-            // Remove any trailing null placeholder error
+            // Remove any trailing null placeholder (early-abort indicator)
             var errors = JSLINT.errors.filter(function (err) { return err !== null; });
             
             errors = errors.map(function (jslintError) {
@@ -166,104 +77,6 @@
             if (errors.length !== JSLINT.errors.length) {
                 result.aborted = true;
                 errors[errors.length - 1].type = Linting.Type.META;
-=======
-                        var editor = EditorManager.getCurrentFullEditor();
-                        editor.setCursorPos(line - 1, character - 1, true);
-                        EditorManager.focusEditor();
-                    });
-                
-                _hasErrors = true;
-                if (!_collapsed) {
-                    Resizer.show($lintResults);
-                }
-                if (JSLINT.errors.length === 1) {
-                    StatusBar.updateIndicator(INDICATOR_ID, true, "jslint-errors", Strings.JSLINT_ERROR_INFORMATION);
-                } else {
-                    // Error count string: if we filtered out a null above, there was a stop error so the
-                    // total number of errors is indeterminate. Append a '+' to indicate that.
-                    var numberOfErrors = errors.length;
-                    if (numberOfErrors !== JSLINT.errors.length) {
-                        // First discard the stop notice
-                        numberOfErrors -= 1;
-                        numberOfErrors += "+";
-                    }
-                    StatusBar.updateIndicator(INDICATOR_ID, true, "jslint-errors",
-                        StringUtils.format(Strings.JSLINT_ERRORS_INFORMATION, numberOfErrors));
-                }
-                setGotoEnabled(true);
-            
-            } else {
-                _hasErrors = false;
-                Resizer.hide($lintResults);
-                StatusBar.updateIndicator(INDICATOR_ID, true, "jslint-valid", Strings.JSLINT_NO_ERRORS);
-                setGotoEnabled(false);
-            }
-
-            PerfUtils.addMeasurement(perfTimerDOM);
-
-        } else {
-            // JSLint is disabled or does not apply to the current file, hide the results
-            _hasErrors = false;
-            Resizer.hide($lintResults);
-            StatusBar.updateIndicator(INDICATOR_ID, true, "jslint-disabled", Strings.JSLINT_DISABLED);
-            setGotoEnabled(false);
-        }
-    }
-    
-    /**
-     * Update DocumentManager listeners.
-     */
-    function updateListeners() {
-        if (_enabled) {
-            // register our event listeners
-            $(DocumentManager)
-                .on("currentDocumentChange.jslint", function () {
-                    run();
-                })
-                .on("documentSaved.jslint documentRefreshed.jslint", function (event, document) {
-                    if (document === DocumentManager.getCurrentDocument()) {
-                        run();
-                    }
-                });
-        } else {
-            $(DocumentManager).off(".jslint");
-        }
-    }
-    
-    /**
-     * Enable or disable JSLint.
-     * @param {boolean} enabled Enabled state.
-     */
-    function setEnabled(enabled) {
-        _enabled = enabled;
-        
-        CommandManager.get(TOGGLE_ENABLED).setChecked(_enabled);
-        updateListeners();
-        _prefs.setValue("enabled", _enabled);
-    
-        // run immediately
-        run();
-    }
-    
-    
-    /** 
-     * Toggle the collapsed state for the panel
-     * @param {?boolean} collapsed Collapsed state. If omitted, the state is toggled.
-     */
-    function toggleCollapsed(collapsed) {
-        if (collapsed === undefined) {
-            collapsed = !_collapsed;
-        }
-        
-        _collapsed = collapsed;
-        _prefs.setValue("collapsed", _collapsed);
-        
-        if (_collapsed) {
-            Resizer.hide($lintResults);
-        } else {
-            if (JSLINT.errors && JSLINT.errors.length) {
-                Resizer.show($lintResults);
->>>>>>> 006b360f
             }
             
             return result;
@@ -272,53 +85,9 @@
     }
     
     
-<<<<<<< HEAD
     // Register for JS files
     Linting.registerLinter("javascript", {
         name: Strings.JSLINT_NAME,
         scanFile: lintOneFile
     });
-=======
-    menu = Menus.getMenu(Menus.AppMenuBar.NAVIGATE_MENU);
-    menu.addMenuItem(GOTO_FIRST_ERROR, KeyboardPrefs.gotoFirstError, Menus.AFTER, Commands.NAVIGATE_GOTO_DEFINITION);
-    
-    
-    // Init PreferenceStorage
-    _prefs = PreferencesManager.getPreferenceStorage(module, defaultPrefs);
-    
-    // Initialize items dependent on HTML DOM
-    AppInit.htmlReady(function () {
-        ExtensionUtils.loadStyleSheet(module, "jslint.css");
-        
-        // Create bottom panel to list error details
-        var jsLintHtml = Mustache.render(JSLintTemplate, Strings);
-        var resultsPanel = PanelManager.createBottomPanel("jslint.results", $(jsLintHtml), 100);
-        $lintResults = $("#jslint-results");
-        
-        var lintStatusHtml = Mustache.render("<div id=\"lint-status\" title=\"{{JSLINT_NO_ERRORS}}\">&nbsp;</div>", Strings);
-        $(lintStatusHtml).insertBefore("#status-language");
-        $("#jslint-results .close").click(function () {
-            toggleCollapsed(true);
-        });
-        
-        // Create status bar indicator
-        StatusBar.addIndicator(INDICATOR_ID, $("#lint-status"));
-
-        $("#jslint-status").click(function (event) {
-            // Clicking indicator toggles error panel, if any errors in current file
-            if (_hasErrors) {
-                toggleCollapsed();
-            }
-        });
-        
-        // Set initial UI state
-        setEnabled(_prefs.getValue("enabled"));
-        
-        toggleCollapsed(_prefs.getValue("collapsed"));
-    });
-    
-    
-    // for unit tests
-    exports.setEnabled = setEnabled;
->>>>>>> 006b360f
 });