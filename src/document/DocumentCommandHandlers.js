/*
 * Copyright (c) 2012 Adobe Systems Incorporated. All rights reserved.
 *  
 * Permission is hereby granted, free of charge, to any person obtaining a
 * copy of this software and associated documentation files (the "Software"), 
 * to deal in the Software without restriction, including without limitation 
 * the rights to use, copy, modify, merge, publish, distribute, sublicense, 
 * and/or sell copies of the Software, and to permit persons to whom the 
 * Software is furnished to do so, subject to the following conditions:
 *  
 * The above copyright notice and this permission notice shall be included in
 * all copies or substantial portions of the Software.
 *  
 * THE SOFTWARE IS PROVIDED "AS IS", WITHOUT WARRANTY OF ANY KIND, EXPRESS OR
 * IMPLIED, INCLUDING BUT NOT LIMITED TO THE WARRANTIES OF MERCHANTABILITY, 
 * FITNESS FOR A PARTICULAR PURPOSE AND NONINFRINGEMENT. IN NO EVENT SHALL THE
 * AUTHORS OR COPYRIGHT HOLDERS BE LIABLE FOR ANY CLAIM, DAMAGES OR OTHER 
 * LIABILITY, WHETHER IN AN ACTION OF CONTRACT, TORT OR OTHERWISE, ARISING 
 * FROM, OUT OF OR IN CONNECTION WITH THE SOFTWARE OR THE USE OR OTHER 
 * DEALINGS IN THE SOFTWARE.
 * 
 */


/*jslint vars: true, plusplus: true, devel: true, nomen: true, indent: 4, maxerr: 50 */
/*global define, $, brackets, PathUtils, window */

define(function (require, exports, module) {
    "use strict";
    
    require("thirdparty/path-utils/path-utils.min");
    
    // Load dependent modules
    var AppInit             = require("utils/AppInit"),
        CommandManager      = require("command/CommandManager"),
        Commands            = require("command/Commands"),
        KeyBindingManager   = require("command/KeyBindingManager"),
        NativeFileSystem    = require("file/NativeFileSystem").NativeFileSystem,
        ProjectManager      = require("project/ProjectManager"),
        DocumentManager     = require("document/DocumentManager"),
        EditorManager       = require("editor/EditorManager"),
        FileViewController  = require("project/FileViewController"),
        FileUtils           = require("file/FileUtils"),
        StringUtils         = require("utils/StringUtils"),
        Async               = require("utils/Async"),
        Dialogs             = require("widgets/Dialogs"),
        Strings             = require("strings"),
        PreferencesManager  = require("preferences/PreferencesManager"),
        PerfUtils           = require("utils/PerfUtils"),
        KeyEvent            = require("utils/KeyEvent");
    
    /**
     * Handlers for commands related to document handling (opening, saving, etc.)
     */
    
    /** @type {jQueryObject} Container for label shown above editor; must be an inline element */
    var _$title = null;
    /** @type {jQueryObject} Container for dirty dot; must be an inline element */
    var _$dirtydot = null;
    /** @type {jQueryObject} Container for _$title; need not be an inline element */
    var _$titleWrapper = null;
    /** @type {string} Label shown above editor for current document: filename and potentially some of its path */
    var _currentTitlePath = null;
    /** @type {string} String template for window title. Use emdash on mac only. */
    var WINDOW_TITLE_STRING = (brackets.platform !== "mac") ? "{0} - {1}" : "{0} \u2014 {1}";
    
    /** @type {jQueryObject} Container for _$titleWrapper; if changing title changes this element's height, must kick editor to resize */
    var _$titleContainerToolbar = null;
    /** @type {Number} Last known height of _$titleContainerToolbar */
    var _lastToolbarHeight = null;
    
    function updateTitle() {
        var currentDoc = DocumentManager.getCurrentDocument(),
            windowTitle = brackets.config.app_title;

        if (brackets.inBrowser) {
            if (currentDoc) {
                _$title.text(_currentTitlePath);
                _$title.attr("title", currentDoc.file.fullPath);
                // dirty dot is always in DOM so layout doesn't change, and visibility is toggled
                _$dirtydot.css("visibility", (currentDoc.isDirty) ? "visible" : "hidden");
            } else {
                _$title.text("");
                _$title.attr("title", "");
                _$dirtydot.css("visibility", "hidden");
            }
        
            // Set _$titleWrapper to a fixed width just large enough to accomodate _$title. This seems equivalent to what
            // the browser would do automatically, but the CSS trick we use for layout requires _$titleWrapper to have a
            // fixed width set on it (see the "#titlebar" CSS rule for details).
            _$titleWrapper.css("width", "");
            var newWidth = _$title.width();
            _$titleWrapper.css("width", newWidth);
            
            // Changing the width of the title may cause the toolbar layout to change height, which needs to resize the
            // editor beneath it (toolbar changing height due to window resize is already caught by EditorManager).
            var newToolbarHeight = _$titleContainerToolbar.height();
            if (_lastToolbarHeight !== newToolbarHeight) {
                _lastToolbarHeight = newToolbarHeight;
                EditorManager.resizeEditor();
            }
        }

        // build shell/browser window title, e.g. "• file.html — Brackets"
        if (currentDoc) {
            windowTitle = StringUtils.format(WINDOW_TITLE_STRING, _currentTitlePath, windowTitle);
            windowTitle = (currentDoc.isDirty) ? "• " + windowTitle : windowTitle;
        }

        // update shell/browser window title
        window.document.title = windowTitle;
    }
    
    function updateDocumentTitle() {
        var newDocument = DocumentManager.getCurrentDocument();

        // TODO: This timer is causing a "Recursive tests with the same name are not supporte"
        // exception. This code should be removed (if not needed), or updated with a unique
        // timer name (if needed).
        // var perfTimerName = PerfUtils.markStart("DocumentCommandHandlers._onCurrentDocumentChange():\t" + (!newDocument || newDocument.file.fullPath));
        
        if (newDocument) {
            var fullPath = newDocument.file.fullPath;
    
            // In the main toolbar, show the project-relative path (if the file is inside the current project)
            // or the full absolute path (if it's not in the project).
            _currentTitlePath = ProjectManager.makeProjectRelativeIfPossible(fullPath);
            
        } else {
            _currentTitlePath = null;
        }
        
        // Update title text & "dirty dot" display
        updateTitle();

        // PerfUtils.addMeasurement(perfTimerName);
    }
    
    function handleDirtyChange(event, changedDoc) {
        var currentDoc = DocumentManager.getCurrentDocument();
        
        if (currentDoc && changedDoc.file.fullPath === currentDoc.file.fullPath) {
            updateTitle();
        }
    }

    /**
     * @private
     * Creates a document and displays an editor for the specified file path.
     * @param {!string} fullPath
     * @return {$.Promise} a jQuery promise that will be resolved with a
     *  document for the specified file path, or rejected if the file can not be read.
     */
    function doOpen(fullPath) {
        var result = new $.Deferred();

        if (!fullPath) {
            console.log("doOpen() called without fullPath");
            result.reject();
        } else {
            var perfTimerName = PerfUtils.markStart("Open File:\t" + fullPath);
            result.always(function () {
                PerfUtils.addMeasurement(perfTimerName);
            });
            
            // Load the file if it was never open before, and then switch to it in the UI
            DocumentManager.getDocumentForPath(fullPath)
                .done(function (doc) {
                    DocumentManager.setCurrentDocument(doc);
                    result.resolve(doc);
                })
                .fail(function (fileError) {
                    FileUtils.showFileOpenError(fileError.name, fullPath).done(function () {
                        // For performance, we do lazy checking of file existence, so it may be in working set
                        DocumentManager.removeFromWorkingSet(new NativeFileSystem.FileEntry(fullPath));
                        EditorManager.focusEditor();
                        result.reject();
                    });
                });
        }

        return result.promise();
    }
    
    /**
     * @private
     * Used to track the default directory for the file open dialog
     */
    var _defaultOpenDialogFullPath = null;
    
    /**
     * @private
     * Creates a document and displays an editor for the specified file path. 
     * If no path is specified, a file prompt is provided for input.
     * @param {?string} fullPath - The path of the file to open; if it's null we'll prompt for it
     * @return {$.Promise} a jQuery promise that will be resolved with a new 
     *  document for the specified file path, or rejected if the file can not be read.
     */
    function _doOpenWithOptionalPath(fullPath) {
        var result;
        if (!fullPath) {
            // Create placeholder deferred
            result = new $.Deferred();
            
            //first time through, default to the current project path
            if (!_defaultOpenDialogFullPath) {
                _defaultOpenDialogFullPath = ProjectManager.getProjectRoot().fullPath;
            }
            // Prompt the user with a dialog
            NativeFileSystem.showOpenDialog(true, false, Strings.OPEN_FILE, _defaultOpenDialogFullPath,
                null, function (paths) {
                    var i;
                    
                    if (paths.length > 0) {
                        // Add all files to the working set without verifying that
                        // they still exist on disk (for faster opening)
                        var filesToOpen = [];
                        paths.forEach(function (file) {
                            filesToOpen.push(new NativeFileSystem.FileEntry(file));
                        });
                        DocumentManager.addListToWorkingSet(filesToOpen);
                        
                        doOpen(paths[paths.length - 1])
                            .done(function (doc) {
                                var url = PathUtils.parseUrl(doc.file.fullPath);
                                //reconstruct the url but use the directory and stop there
                                _defaultOpenDialogFullPath = url.protocol + url.doubleSlash + url.authority + url.directory;
                                
                                DocumentManager.addToWorkingSet(doc.file);
                            })
                            // Send the resulting document that was opened
                            .pipe(result.resolve, result.reject);
                    } else {
                        // Reject if the user canceled the dialog
                        result.reject();
                    }
                });
        } else {
            result = doOpen(fullPath);
        }
        
        return result.promise();
    }

    /**
     * Opens the given file and makes it the current document. Does NOT add it to the working set.
     * @param {!{fullPath:string}} Params for FILE_OPEN command
     */
    function handleFileOpen(commandData) {
        var fullPath = null;
        if (commandData) {
            fullPath = commandData.fullPath;
        }
        
        return _doOpenWithOptionalPath(fullPath)
            .always(EditorManager.focusEditor);
    }

    /**
     * Opens the given file, makes it the current document, AND adds it to the working set.
     * @param {!{fullPath:string}} Params for FILE_OPEN command
     */
    function handleFileAddToWorkingSet(commandData) {
        return handleFileOpen(commandData).done(function (doc) {
            // addToWorkingSet is synchronous
            DocumentManager.addToWorkingSet(doc.file);
        });
    }

    /**
     * @private
     * Ensures the suggested file name doesn't already exit.
     * @param {string} dir  The directory to use
     * @param {string} baseFileName  The base to start with, "-n" will get appened to make unique
     * @param {string} fileExt  The file extension
     * @param {boolean} isFolder True if the suggestion is for a folder name
     * @return {$.Promise} a jQuery promise that will be resolved with a unique name starting with 
     *   the given base name
     */
    function _getUntitledFileSuggestion(dir, baseFileName, fileExt, isFolder) {
        var result = new $.Deferred();
        var suggestedName = baseFileName + fileExt;
        var dirEntry = new NativeFileSystem.DirectoryEntry(dir);

        result.progress(function attemptNewName(suggestedName, nextIndexToUse) {
            if (nextIndexToUse > 99) {
                //we've tried this enough
                result.reject();
                return;
            }

            //check this name
            var successCallback = function (entry) {
                //file exists, notify to the next progress
                result.notify(baseFileName + "-" + nextIndexToUse + fileExt, nextIndexToUse + 1);
            };
            var errorCallback = function (error) {
                //most likely error is FNF, user is better equiped to handle the rest
                result.resolve(suggestedName);
            };
            
            if (isFolder) {
                dirEntry.getDirectory(
                    suggestedName,
                    {},
                    successCallback,
                    errorCallback
                );
            } else {
                dirEntry.getFile(
                    suggestedName,
                    {},
                    successCallback,
                    errorCallback
                );
            }
        });

        //kick it off
        result.notify(baseFileName + fileExt, 1);

        return result.promise();
    }

    /**
     * Prevents re-entrancy into handleFileNewInProject()
     *
     * handleFileNewInProject() first prompts the user to name a file and then asynchronously writes the file when the
     * filename field loses focus. This boolean prevent additional calls to handleFileNewInProject() when an existing
     * file creation call is outstanding
     */
    var fileNewInProgress = false;
    
    /**
     * Bottleneck function for creating new files and folders in the project tree.
     */
    function _handleNewItemInProject(isFolder) {
        if (fileNewInProgress) {
            ProjectManager.forceFinishRename();
            return;
        }
        fileNewInProgress = true;

        // Determine the directory to put the new file
        // If a file is currently selected in the tree, put it next to it.
        // If a directory is currently selected in the tree, put it in it.
        // If nothing is selected in the tree, put it at the root of the project
        // (Note: 'selected' may be an item that's selected in the working set and not the tree; but in that case
        // ProjectManager.createNewItem() ignores the baseDir we give it and falls back to the project root on its own)
        var baseDir,
            selected = ProjectManager.getSelectedItem() || ProjectManager.getProjectRoot();
        
        baseDir = selected.fullPath;
        if (selected.isFile) {
            baseDir = baseDir.substr(0, baseDir.lastIndexOf("/"));
        }
        
        // Create the new node. The createNewItem function does all the heavy work
        // of validating file name, creating the new file and selecting.
        var deferred = _getUntitledFileSuggestion(baseDir, Strings.UNTITLED, isFolder ? "" : ".js", isFolder);
        var createWithSuggestedName = function (suggestedName) {
            ProjectManager.createNewItem(baseDir, suggestedName, false, isFolder)
                .pipe(deferred.resolve, deferred.reject, deferred.notify)
                .always(function () { fileNewInProgress = false; });
        };

        deferred.done(createWithSuggestedName);
        deferred.fail(function createWithDefault() { createWithSuggestedName(isFolder ? "Untitled" : "Untitled.js"); });
        return deferred;
    }

    /**
     * Create a new file in the project tree.
     */
    function handleFileNewInProject() {
        _handleNewItemInProject(false);
    }
    
    /**
     * Create a new folder in the project tree.
     */
    function handleNewFolderInProject() {
        _handleNewItemInProject(true);
    }

    function showSaveFileError(name, path) {
        return Dialogs.showModalDialog(
            Dialogs.DIALOG_ID_ERROR,
            Strings.ERROR_SAVING_FILE_TITLE,
            StringUtils.format(
                Strings.ERROR_SAVING_FILE,
                StringUtils.breakableUrl(path),
                FileUtils.getFileErrorString(name)
            )
        ).getPromise();
    }
    
    /** Note: if there is an error, the promise is not rejected until the user has dimissed the dialog */
    function doSave(docToSave) {
        var result = new $.Deferred();
        
        function handleError(error, fileEntry) {
            showSaveFileError(error.name, fileEntry.fullPath)
                .always(function () {
                    result.reject(error);
                });
        }
            
        if (docToSave && docToSave.isDirty) {
            var fileEntry = docToSave.file;
            var writeError = false;
            
            fileEntry.createWriter(
                function (writer) {
                    writer.onwriteend = function () {
                        // Per spec, onwriteend is called after onerror too
                        if (!writeError) {
                            docToSave.notifySaved();
                            result.resolve();
                        }
                    };
                    writer.onerror = function (error) {
                        writeError = true;
                        handleError(error, fileEntry);
                    };

                    // We don't want normalized line endings, so it's important to pass true to getText()
                    writer.write(docToSave.getText(true));
                },
                function (error) {
                    handleError(error, fileEntry);
                }
            );
        } else {
            result.resolve();
        }
        result.always(function () {
            EditorManager.focusEditor();
        });
        return result.promise();
    }
    
    /**
     * Saves the given file. If no file specified, assumes the current document.
     * @param {?{doc: Document}} commandData  Document to close, or null
     * @return {$.Promise} a promise that is resolved after the save completes
     */
    function handleFileSave(commandData) {
        // Default to current document if doc is null
        var doc = null;
        if (commandData) {
            doc = commandData.doc;
        }
        if (!doc) {
            var activeEditor = EditorManager.getActiveEditor();
            
            if (activeEditor) {
                doc = activeEditor.document;
            }
            
            // doc may still be null, e.g. if no editors are open, but doSave() does a null check on
            // doc and makes sure the document is dirty before saving.
        }
        
        return doSave(doc);
    }
    
    /**
     * Saves all unsaved documents. Returns a Promise that will be resolved once ALL the save
     * operations have been completed. If ANY save operation fails, an error dialog is immediately
     * shown and the other files wait to save until it is dismissed; after all files have been
     * processed, the Promise is rejected if any ONE save operation failed.
     *
     * @return {$.Promise}
     */
    function saveAll() {
        // Do in serial because doSave shows error UI for each file, and we don't want to stack
        // multiple dialogs on top of each other
        return Async.doSequentially(
            DocumentManager.getWorkingSet(),
            function (file) {
                var doc = DocumentManager.getOpenDocumentForPath(file.fullPath);
                if (doc) {
                    return doSave(doc);
                } else {
                    // working set entry that was never actually opened - ignore
                    return (new $.Deferred()).resolve().promise();
                }
            },
            false
        );
    }
    
    /**
     * Saves all unsaved documents.
     * @return {$.Promise} a promise that is resolved once ALL the saves have been completed; or rejected
     *      after all operations completed if any ONE of them failed.
     */
    function handleFileSaveAll() {
        return saveAll();
    }
    
    /**
     * Reverts the Document to the current contents of its file on disk. Discards any unsaved changes
     * in the Document.
     * @param {Document} doc
     * @return {$.Promise} a Promise that's resolved when done, or rejected with a NativeFileError if the
     *      file cannot be read (after showing an error dialog to the user).
     */
    function doRevert(doc) {
        var result = new $.Deferred();
        
        FileUtils.readAsText(doc.file)
            .done(function (text, readTimestamp) {
                doc.refreshText(text, readTimestamp);
                result.resolve();
            })
            .fail(function (error) {
                FileUtils.showFileOpenError(error.name, doc.file.fullPath)
                    .always(function () {
                        result.reject(error);
                    });
            });
        
        return result.promise();
    }
    
    
    /**
     * Closes the specified file: removes it from the working set, and closes the main editor if one
     * is open. Prompts user about saving changes first, if document is dirty.
     *
     * @param {?{file: FileEntry, promptOnly:boolean}} commandData  Optional bag of arguments:
     *      file - File to close; assumes the current document if not specified.
     *      promptOnly - If true, only displays the relevant confirmation UI and does NOT actually
     *          close the document. This is useful when chaining file-close together with other user
     *          prompts that may be cancelable.
     * @return {$.Promise} a promise that is resolved when the file is closed, or if no file is open.
     *      FUTURE: should we reject the promise if no file is open?
     */
    function handleFileClose(commandData) {
        // If not specified, file defaults to null; promptOnly defaults to falsy
        var file       = commandData && commandData.file,
            promptOnly = commandData && commandData.promptOnly;
        
        // utility function for handleFileClose: closes document & removes from working set
        function doClose(file) {
            if (!promptOnly) {
                // This selects a different document if the working set has any other options
                DocumentManager.closeFullEditor(file);
            
                EditorManager.focusEditor();
            }
        }
        
        
        var result = new $.Deferred(), promise = result.promise();
        
        // Default to current document if doc is null
        if (!file) {
            if (DocumentManager.getCurrentDocument()) {
                file = DocumentManager.getCurrentDocument().file;
            }
        }
        
        // No-op if called when nothing is open; TODO: (issue #273) should command be grayed out instead?
        if (!file) {
            result.resolve();
            return promise;
        }
        
        var doc = DocumentManager.getOpenDocumentForPath(file.fullPath);
        
        if (doc && doc.isDirty) {
            // Document is dirty: prompt to save changes before closing
            var filename = PathUtils.parseUrl(doc.file.fullPath).filename;
            
            Dialogs.showModalDialog(
                Dialogs.DIALOG_ID_SAVE_CLOSE,
                Strings.SAVE_CLOSE_TITLE,
<<<<<<< HEAD
                StringUtils.format(Strings.SAVE_CLOSE_MESSAGE, StringUtils.htmlEscape(filename))
            ).getPromise().done(function (id) {
=======
                StringUtils.format(
                    Strings.SAVE_CLOSE_MESSAGE,
                    StringUtils.breakableUrl(filename)
                )
            ).done(function (id) {
>>>>>>> b33d64fc
                if (id === Dialogs.DIALOG_BTN_CANCEL) {
                    result.reject();
                } else if (id === Dialogs.DIALOG_BTN_OK) {
                    // "Save" case: wait until we confirm save has succeeded before closing
                    doSave(doc)
                        .done(function () {
                            doClose(file);
                            result.resolve();
                        })
                        .fail(function () {
                            result.reject();
                        });
                } else {
                    // "Don't Save" case: even though we're closing the main editor, other views of
                    // the Document may remain in the UI. So we need to revert the Document to a clean
                    // copy of whatever's on disk.
                    doClose(file);
                    
                    // Only reload from disk if we've executed the Close for real,
                    // *and* if at least one other view still exists
                    if (!promptOnly && DocumentManager.getOpenDocumentForPath(file.fullPath)) {
                        doRevert(doc)
                            .pipe(result.resolve, result.reject);
                    } else {
                        result.resolve();
                    }
                }
            });
            result.always(function () {
                EditorManager.focusEditor();
            });
        } else {
            // File is not open, or IS open but Document not dirty: close immediately
            doClose(file);
            EditorManager.focusEditor();
            result.resolve();
        }
        return promise;
    }
    
    /**
     * Closes all open documents; equivalent to calling handleFileClose() for each document, except
     * that unsaved changes are confirmed once, in bulk.
     * @param {?{promptOnly: boolean}}  If true, only displays the relevant confirmation UI and does NOT
     *          actually close any documents. This is useful when chaining close-all together with
     *          other user prompts that may be cancelable.
     * @return {$.Promise} a promise that is resolved when all files are closed
     */
    function handleFileCloseAll(commandData) {
        var result = new $.Deferred(),
            promptOnly = commandData && commandData.promptOnly;
        
        var unsavedDocs = [];
        DocumentManager.getWorkingSet().forEach(function (file) {
            var doc = DocumentManager.getOpenDocumentForPath(file.fullPath);
            if (doc && doc.isDirty) {
                unsavedDocs.push(doc);
            }
        });
        
        if (unsavedDocs.length === 0) {
            // No unsaved changes, so we can proceed without a prompt
            result.resolve();
            
        } else if (unsavedDocs.length === 1) {
            // Only one unsaved file: show the usual single-file-close confirmation UI
            var fileCloseArgs = { file: unsavedDocs[0].file, promptOnly: promptOnly };

            handleFileClose(fileCloseArgs).done(function () {
                // still need to close any other, non-unsaved documents
                result.resolve();
            }).fail(function () {
                result.reject();
            });
            
        } else {
            // Multiple unsaved files: show a single bulk prompt listing all files
            var message = Strings.SAVE_CLOSE_MULTI_MESSAGE;
            
            message += "<ul>";
            unsavedDocs.forEach(function (doc) {
                message += "<li><span class='dialog-filename'>" +
                    StringUtils.breakableUrl(ProjectManager.makeProjectRelativeIfPossible(doc.file.fullPath)) +
                    "</span></li>";
            });
            message += "</ul>";
            
            Dialogs.showModalDialog(
                Dialogs.DIALOG_ID_SAVE_CLOSE,
                Strings.SAVE_CLOSE_TITLE,
                message
            ).getPromise().done(function (id) {
                if (id === Dialogs.DIALOG_BTN_CANCEL) {
                    result.reject();
                } else if (id === Dialogs.DIALOG_BTN_OK) {
                    // Save all unsaved files, then if that succeeds, close all
                    saveAll().done(function () {
                        result.resolve();
                    }).fail(function () {
                        result.reject();
                    });
                } else {
                    // "Don't Save" case--we can just go ahead and close all  files.
                    result.resolve();
                }
            });
        }
        
        // If all the unsaved-changes confirmations pan out above, then go ahead & close all editors
        // NOTE: this still happens before any done() handlers added by our caller, because jQ
        // guarantees that handlers run in the order they are added.
        result.done(function () {
            if (!promptOnly) {
                DocumentManager.closeAll();
            }
        });
        
        return result.promise();
    }
    
    /**
     * @private - tracks our closing state if we get called again
     */
    var _windowGoingAway = false;
    
    /**
     * @private
     * Common implementation for close/quit/reload which all mostly
     * the same except for the final step
    */
    function _handleWindowGoingAway(commandData, postCloseHandler, failHandler) {
        if (_windowGoingAway) {
            //if we get called back while we're closing, then just return
            return (new $.Deferred()).reject().promise();
        }

        return CommandManager.execute(Commands.FILE_CLOSE_ALL, { promptOnly: true })
            .done(function () {
                _windowGoingAway = true;
                
                // Give everyone a chance to save their state - but don't let any problems block
                // us from quitting
                try {
                    $(ProjectManager).triggerHandler("beforeAppClose");
                } catch (ex) {
                    console.error(ex);
                }
                
                PreferencesManager.savePreferences();
                
                postCloseHandler();
            })
            .fail(function () {
                _windowGoingAway = false;
                if (failHandler) {
                    failHandler();
                }
            });
    }
    
    /**
     * @private
     * Implementation for abortQuit callback to reset quit sequence settings
     */
    function _handleAbortQuit() {
        _windowGoingAway = false;
    }
    
    /** Confirms any unsaved changes, then closes the window */
    function handleFileCloseWindow(commandData) {
        return _handleWindowGoingAway(
            commandData,
            function () {
                window.close();
            },
            function () {
                // if fail, tell the app to abort any pending quit operation.
                // TODO: remove this if statement when we move to the new CEF3 shell
                if (brackets.app.abortQuit) {
                    brackets.app.abortQuit();
                }
            }
        );
    }
    
    /** Show a textfield to rename whatever is currently selected in the sidebar (or current doc if nothing else selected) */
    function handleFileRename() {
        // Prefer selected sidebar item (which could be a folder)
        var entry = ProjectManager.getSelectedItem();
        if (!entry) {
            // Else use current file (not selected in ProjectManager if not visible in tree or working set)
            var doc = DocumentManager.getCurrentDocument();
            entry = doc && doc.file;
        }
        if (entry) {
            ProjectManager.renameItemInline(entry);
        }
    }

    /** Closes the window, then quits the app */
    function handleFileQuit(commandData) {
        return _handleWindowGoingAway(
            commandData,
            function () {
                brackets.app.quit();
            },
            function () {
                // if fail, don't exit: user canceled (or asked us to save changes first, but we failed to do so)
                // TODO: remove this if statement when we move to the new CEF3 shell
                if (brackets.app.abortQuit) {
                    brackets.app.abortQuit();
                }
            }
        );
    }

    
    /** Are we already listening for a keyup to call detectDocumentNavEnd()? */
    var _addedNavKeyHandler = false;
    
    /**
     * When the Ctrl key is released, if we were in the middle of a next/prev document navigation
     * sequence, now is the time to end it and update the MRU order. If we allowed the order to update
     * on every next/prev increment, the 1st & 2nd entries would just switch places forever and we'd
     * never get further down the list.
     * @param {jQueryEvent} event Key-up event
     */
    function detectDocumentNavEnd(event) {
        if (event.keyCode === KeyEvent.DOM_VK_CONTROL) {  // Ctrl key
            DocumentManager.finalizeDocumentNavigation();
            
            _addedNavKeyHandler = false;
            $(window.document.body).off("keyup", detectDocumentNavEnd);
        }
    }
    
    /** Navigate to the next/previous (MRU) document. Don't update MRU order yet */
    function goNextPrevDoc(inc) {
        var file = DocumentManager.getNextPrevFile(inc);
        if (file) {
            DocumentManager.beginDocumentNavigation();
            CommandManager.execute(Commands.FILE_OPEN, { fullPath: file.fullPath });
            
            // Listen for ending of Ctrl+Tab sequence
            if (!_addedNavKeyHandler) {
                _addedNavKeyHandler = true;
                $(window.document.body).keyup(detectDocumentNavEnd);
            }
        }
    }
    
    function handleGoNextDoc() {
        goNextPrevDoc(+1);
    }
    function handleGoPrevDoc() {
        goNextPrevDoc(-1);
    }
    
    function handleShowInTree() {
        ProjectManager.showInTree(DocumentManager.getCurrentDocument().file);
    }
    
    /** Show the selected sidebar (tree or working set) item in Finder/Explorer */
    function handleShowInOS() {
        var entry = ProjectManager.getSelectedItem();
        if (entry) {
            brackets.app.showOSFolder(entry.fullPath, function (err) {
                if (err) {
                    console.error("Error showing '" + entry.fullPath + "' in OS folder:", err);
                }
            });
        }
    }
    
    
    // Init DOM elements
    AppInit.htmlReady(function () {
        var $titleContainerToolbar = $("#titlebar");
        _$titleContainerToolbar = $titleContainerToolbar;
        _$titleWrapper = $(".title-wrapper", _$titleContainerToolbar);
        _$title = $(".title", _$titleWrapper);
        _$dirtydot = $(".dirty-dot", _$titleWrapper);
    });

    // Register global commands
    CommandManager.register(Strings.CMD_FILE_OPEN,          Commands.FILE_OPEN, handleFileOpen);
    CommandManager.register(Strings.CMD_ADD_TO_WORKING_SET, Commands.FILE_ADD_TO_WORKING_SET, handleFileAddToWorkingSet);
    // TODO: (issue #274) For now, hook up File > New to the "new in project" handler. Eventually
    // File > New should open a new blank tab, and handleFileNewInProject should
    // be called from a "+" button in the project
    CommandManager.register(Strings.CMD_FILE_NEW,           Commands.FILE_NEW, handleFileNewInProject);
    CommandManager.register(Strings.CMD_FILE_NEW_FOLDER,    Commands.FILE_NEW_FOLDER, handleNewFolderInProject);
    CommandManager.register(Strings.CMD_FILE_SAVE,          Commands.FILE_SAVE, handleFileSave);
    CommandManager.register(Strings.CMD_FILE_SAVE_ALL,      Commands.FILE_SAVE_ALL, handleFileSaveAll);
    CommandManager.register(Strings.CMD_FILE_RENAME,        Commands.FILE_RENAME, handleFileRename);
    
    CommandManager.register(Strings.CMD_FILE_CLOSE,         Commands.FILE_CLOSE, handleFileClose);
    CommandManager.register(Strings.CMD_FILE_CLOSE_ALL,     Commands.FILE_CLOSE_ALL, handleFileCloseAll);
    CommandManager.register(Strings.CMD_CLOSE_WINDOW,       Commands.FILE_CLOSE_WINDOW, handleFileCloseWindow);

    if (brackets.platform === "win") {
        CommandManager.register(Strings.CMD_EXIT,           Commands.FILE_QUIT, handleFileQuit);
    } else {
        CommandManager.register(Strings.CMD_QUIT,           Commands.FILE_QUIT, handleFileQuit);
    }

    CommandManager.register(Strings.CMD_ABORT_QUIT,         Commands.APP_ABORT_QUIT, _handleAbortQuit);
    
    CommandManager.register(Strings.CMD_NEXT_DOC,           Commands.NAVIGATE_NEXT_DOC, handleGoNextDoc);
    CommandManager.register(Strings.CMD_PREV_DOC,           Commands.NAVIGATE_PREV_DOC, handleGoPrevDoc);
    CommandManager.register(Strings.CMD_SHOW_IN_TREE,       Commands.NAVIGATE_SHOW_IN_FILE_TREE, handleShowInTree);
    CommandManager.register(Strings.CMD_SHOW_IN_OS,         Commands.NAVIGATE_SHOW_IN_OS, handleShowInOS);
    
    // Listen for changes that require updating the editor titlebar
    $(DocumentManager).on("dirtyFlagChange", handleDirtyChange);
    $(DocumentManager).on("currentDocumentChange fileNameChange", updateDocumentTitle);

});<|MERGE_RESOLUTION|>--- conflicted
+++ resolved
@@ -578,16 +578,11 @@
             Dialogs.showModalDialog(
                 Dialogs.DIALOG_ID_SAVE_CLOSE,
                 Strings.SAVE_CLOSE_TITLE,
-<<<<<<< HEAD
-                StringUtils.format(Strings.SAVE_CLOSE_MESSAGE, StringUtils.htmlEscape(filename))
-            ).getPromise().done(function (id) {
-=======
                 StringUtils.format(
                     Strings.SAVE_CLOSE_MESSAGE,
                     StringUtils.breakableUrl(filename)
                 )
-            ).done(function (id) {
->>>>>>> b33d64fc
+            ).getPromise().done(function (id) {
                 if (id === Dialogs.DIALOG_BTN_CANCEL) {
                     result.reject();
                 } else if (id === Dialogs.DIALOG_BTN_OK) {
