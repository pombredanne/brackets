/*
 * Copyright (c) 2012 Adobe Systems Incorporated. All rights reserved.
 *  
 * Permission is hereby granted, free of charge, to any person obtaining a
 * copy of this software and associated documentation files (the "Software"), 
 * to deal in the Software without restriction, including without limitation 
 * the rights to use, copy, modify, merge, publish, distribute, sublicense, 
 * and/or sell copies of the Software, and to permit persons to whom the 
 * Software is furnished to do so, subject to the following conditions:
 *  
 * The above copyright notice and this permission notice shall be included in
 * all copies or substantial portions of the Software.
 *  
 * THE SOFTWARE IS PROVIDED "AS IS", WITHOUT WARRANTY OF ANY KIND, EXPRESS OR
 * IMPLIED, INCLUDING BUT NOT LIMITED TO THE WARRANTIES OF MERCHANTABILITY, 
 * FITNESS FOR A PARTICULAR PURPOSE AND NONINFRINGEMENT. IN NO EVENT SHALL THE
 * AUTHORS OR COPYRIGHT HOLDERS BE LIABLE FOR ANY CLAIM, DAMAGES OR OTHER 
 * LIABILITY, WHETHER IN AN ACTION OF CONTRACT, TORT OR OTHERWISE, ARISING 
 * FROM, OUT OF OR IN CONNECTION WITH THE SOFTWARE OR THE USE OR OTHER 
 * DEALINGS IN THE SOFTWARE.
 * 
 */


/*jslint vars: true, plusplus: true, devel: true, nomen: true, indent: 4, maxerr: 50 */
/*global define, $, window */

define(function (require, exports, module) {
    'use strict';
    
    var SCROLL_SHADOW_HEIGHT = 5;
    
    /**
     * @private
     */
    var _resizeHandlers = [];

    /** 
     * Positions shadow background elements to indicate vertical scrolling.
     * @param {!DOMElement} $displayElement the DOMElement that displays the shadow
     * @param {!Object} $scrollElement the object that is scrolled
     * @param {!DOMElement} $shadowTop div .scroller-shadow.top
     * @param {!DOMElement} $shadowBottom div .scroller-shadow.bottom
     * @param {boolean} isPositionFixed When using absolute position, top remains at 0.
     */
    function _updateScrollerShadow($displayElement, $scrollElement, $shadowTop, $shadowBottom, isPositionFixed) {
        var offsetTop           = 0,
            scrollElement       = $scrollElement.get(0),
            scrollTop           = scrollElement.scrollTop,
            topShadowOffset     = Math.min(scrollTop - SCROLL_SHADOW_HEIGHT, 0),
            displayElementWidth = $displayElement.width();
        
        if ($shadowTop) {
            $shadowTop.css("background-position", "0px " + topShadowOffset + "px");
            
            if (isPositionFixed) {
                offsetTop = $displayElement.offset().top;
                $shadowTop.css("top", offsetTop);
            }
            $shadowTop.css("width", displayElementWidth);
        }
        
        if ($shadowBottom) {
            var clientHeight        = scrollElement.clientHeight,
                outerHeight         = $displayElement.outerHeight(),
                scrollHeight        = scrollElement.scrollHeight,
                bottomOffset        = outerHeight - clientHeight,
                bottomShadowOffset  = SCROLL_SHADOW_HEIGHT; // outside of shadow div viewport
            
            if (scrollHeight > clientHeight) {
                bottomShadowOffset -= Math.min(SCROLL_SHADOW_HEIGHT, (scrollHeight - (scrollTop + clientHeight)));
            }
    
            $shadowBottom.css("background-position", "0px " + bottomShadowOffset + "px");
            $shadowBottom.css("top", offsetTop + outerHeight - SCROLL_SHADOW_HEIGHT);
            $shadowBottom.css("width", displayElementWidth);
        }
    }

    function getOrCreateShadow($displayElement, position, isPositionFixed) {
        var $findShadow = $displayElement.find(".scroller-shadow." + position);

        if ($findShadow.length === 0) {
            $findShadow = $(window.document.createElement("div")).addClass("scroller-shadow " + position);
            $displayElement.append($findShadow);
        }
        
        if (!isPositionFixed) {
            // position is fixed by default
            $findShadow.css("position", "absolute");
            $findShadow.css(position, "0");
        }

        return $findShadow;
    }

    /** 
     * Installs event handlers for updatng shadow background elements to indicate vertical scrolling.
     * @param {!DOMElement} displayElement the DOMElement that displays the shadow. Must fire
     *  "contentChanged" events when the element is resized or repositioned.
     * @param {?Object} scrollElement the object that is scrolled. Must fire "scroll" events
     *  when the element is scrolled. If null, the displayElement is used.
     * @param {?boolean} showBottom optionally show the bottom shadow
     */
    function addScrollerShadow(displayElement, scrollElement, showBottom) {
        // use fixed positioning when the display and scroll elements are the same
        var isPositionFixed = false;
        
        if (!scrollElement) {
            scrollElement = displayElement;
            isPositionFixed = true;
        }
        
        // update shadows when the scrolling element is scrolled
        var $displayElement = $(displayElement),
            $scrollElement = $(scrollElement);
        
        var $shadowTop = getOrCreateShadow($displayElement, "top", isPositionFixed);
        var $shadowBottom = (showBottom) ? getOrCreateShadow($displayElement, "bottom", isPositionFixed) : null;
        
        var doUpdate = function () {
            _updateScrollerShadow($displayElement, $scrollElement, $shadowTop, $shadowBottom, isPositionFixed);
        };
        
        $scrollElement.on("scroll.scroller-shadow", doUpdate);
        $displayElement.on("contentChanged.scroller-shadow", doUpdate);
        
        // update immediately
        doUpdate();
    }
    
    /**
     * Remove scroller-shadow effect.
     * @param {!DOMElement} displayElement the DOMElement that displays the shadow
     * @param {?Object} scrollElement the object that is scrolled
     */
    function removeScrollerShadow(displayElement, scrollElement) {
        if (!scrollElement) {
            scrollElement = displayElement;
        }
        
        var $displayElement = $(displayElement),
            $scrollElement = $(scrollElement);
        
        // remove scroller-shadow elements from DOM
        $(displayElement).find(".scroller-shadow.top").remove();
        $(displayElement).find(".scroller-shadow.bottom").remove();
        
        // remove event handlers
        $scrollElement.off("scroll.scroller-shadow");
        $displayElement.off("contentChanged.scroller-shadow");
    }
    
    /** 
     * Within a scrolling DOMElement, creates and positions a styled selection
     * div to align a single selected list item from a ul list element.
     *
     * Assumptions:
     * - scrollElement is a child of the #file-section div
     * - ul list element fires a "selectionChanged" event after the
     *   selectedClassName is assigned to a new list item
     * 
     * @param {!DOMElement} scrollElement A DOMElement containing a ul list element
     * @param {!string} selectedClassName A CSS class name on at most one list item in the contained list
     */
    function sidebarList($scrollerElement, selectedClassName, leafClassName) {
        var $listElement = $scrollerElement.find("ul"),
            $selectionMarker,
            $selectionTriangle,
            $sidebar = $("#sidebar"),
            showTriangle = true;
        
        // build selectionMarker and position absolute within the scroller
        $selectionMarker = $(window.document.createElement("div")).addClass("sidebar-selection");
        $scrollerElement.prepend($selectionMarker);
        
        // enable scrolling
        $scrollerElement.css("overflow", "auto");
        
        // use relative postioning for clipping the selectionMarker within the scrollElement
        $scrollerElement.css("position", "relative");
        
        // build selectionTriangle and position fixed to the window
        $selectionTriangle = $(window.document.createElement("div")).addClass("sidebar-selection-triangle");
        
        $scrollerElement.append($selectionTriangle);
        
        selectedClassName = "." + (selectedClassName || "selected");
        
        var updateSelectionTriangle = function () {
            var selectionMarkerHeight = $selectionMarker.height(),
                selectionMarkerOffset = $selectionMarker.offset(),
                scrollerOffset = $scrollerElement.offset(),
                triangleHeight = $selectionTriangle.outerHeight(),
                scrollerTop = scrollerOffset.top,
                scrollerBottom = scrollerTop + $scrollerElement.outerHeight(),
                scrollerLeft = scrollerOffset.left,
                triangleTop = selectionMarkerOffset.top;
            
            $selectionTriangle.css("top", triangleTop);
<<<<<<< HEAD
            $selectionTriangle.css("left", $sidebar.width() - $selectionTriangle.outerWidth());
            $selectionTriangle.toggleClass("triangleVisible", showTriangle);
=======
            
            $selectionTriangle.css("left", $fileSection.width() - $selectionTriangle.outerWidth());
            $selectionTriangle.toggleClass("triangle-visible", showTriangle);
>>>>>>> 810a4b99
            
            var triangleClipOffsetYBy = Math.floor((selectionMarkerHeight - triangleHeight) / 2),
                triangleBottom = triangleTop + triangleHeight + triangleClipOffsetYBy;
            
            if (triangleTop < scrollerTop || triangleBottom > scrollerBottom) {
                $selectionTriangle.css("clip", "rect(" + Math.max(scrollerTop - triangleTop - triangleClipOffsetYBy, 0) + "px, auto, " +
                                           (triangleHeight - Math.max(triangleBottom - scrollerBottom, 0)) + "px, auto)");
            } else {
                $selectionTriangle.css("clip", "");
            }
        };
        
        var updateSelectionMarker = function (event, reveal) {
            // find the selected list item
            var $listItem = $listElement.find(selectedClassName).closest("li");
            
            if (leafClassName) {
                showTriangle = $listItem.hasClass(leafClassName);
            }
            
            // always hide selection visuals first to force layout (issue #719)
            $selectionTriangle.hide();
            $selectionMarker.hide();
            
            if ($listItem.length === 1) {
                // list item position is relative to scroller
                var selectionMarkerTop = $listItem.offset().top - $scrollerElement.offset().top + $scrollerElement.get(0).scrollTop;
                    
                // force selection width to match scroller
                $selectionMarker.width($scrollerElement.get(0).scrollWidth);
                
                // move the selectionMarker position to align with the list item
                $selectionMarker.css("top", selectionMarkerTop);
                $selectionMarker.show();
                
                updateSelectionTriangle();
                $selectionTriangle.show();
            
                // fully scroll to the selectionMarker if it's not initially in the viewport
                var scrollerElement = $scrollerElement.get(0),
                    scrollerHeight = scrollerElement.clientHeight,
                    selectionMarkerHeight = $selectionMarker.height(),
                    selectionMarkerBottom = selectionMarkerTop + selectionMarkerHeight,
                    currentScrollBottom = scrollerElement.scrollTop + scrollerHeight;
                
                // update scrollTop to reveal the selected list item
                if (reveal) {
                    if (selectionMarkerTop >= currentScrollBottom) {
                        $listItem.get(0).scrollIntoView(false);
                    } else if (selectionMarkerBottom <= scrollerElement.scrollTop) {
                        $listItem.get(0).scrollIntoView(true);
                    }
                }
            }
        };
        
        $listElement.on("selectionChanged", updateSelectionMarker);
        $scrollerElement.on("scroll", updateSelectionTriangle);
        
        // update immediately
        updateSelectionMarker();
        
        // update clipping when the window resizes
        _resizeHandlers.push(updateSelectionTriangle);
    }
    
    /**
     * @private
     */
    function handleResize() {
        _resizeHandlers.forEach(function (f) {
            f.apply();
        });
    }
    
    // handle all resize handlers in a single listener
    $(window).resize(handleResize);

    // Define public API
    exports.SCROLL_SHADOW_HEIGHT = SCROLL_SHADOW_HEIGHT;
    exports.addScrollerShadow = addScrollerShadow;
    exports.removeScrollerShadow = removeScrollerShadow;
    exports.sidebarList = sidebarList;
});<|MERGE_RESOLUTION|>--- conflicted
+++ resolved
@@ -198,14 +198,8 @@
                 triangleTop = selectionMarkerOffset.top;
             
             $selectionTriangle.css("top", triangleTop);
-<<<<<<< HEAD
             $selectionTriangle.css("left", $sidebar.width() - $selectionTriangle.outerWidth());
-            $selectionTriangle.toggleClass("triangleVisible", showTriangle);
-=======
-            
-            $selectionTriangle.css("left", $fileSection.width() - $selectionTriangle.outerWidth());
             $selectionTriangle.toggleClass("triangle-visible", showTriangle);
->>>>>>> 810a4b99
             
             var triangleClipOffsetYBy = Math.floor((selectionMarkerHeight - triangleHeight) / 2),
                 triangleBottom = triangleTop + triangleHeight + triangleClipOffsetYBy;
