/*
 * Copyright (c) 2012 Adobe Systems Incorporated. All rights reserved.
 *  
 * Permission is hereby granted, free of charge, to any person obtaining a
 * copy of this software and associated documentation files (the "Software"), 
 * to deal in the Software without restriction, including without limitation 
 * the rights to use, copy, modify, merge, publish, distribute, sublicense, 
 * and/or sell copies of the Software, and to permit persons to whom the 
 * Software is furnished to do so, subject to the following conditions:
 *  
 * The above copyright notice and this permission notice shall be included in
 * all copies or substantial portions of the Software.
 *  
 * THE SOFTWARE IS PROVIDED "AS IS", WITHOUT WARRANTY OF ANY KIND, EXPRESS OR
 * IMPLIED, INCLUDING BUT NOT LIMITED TO THE WARRANTIES OF MERCHANTABILITY, 
 * FITNESS FOR A PARTICULAR PURPOSE AND NONINFRINGEMENT. IN NO EVENT SHALL THE
 * AUTHORS OR COPYRIGHT HOLDERS BE LIABLE FOR ANY CLAIM, DAMAGES OR OTHER 
 * LIABILITY, WHETHER IN AN ACTION OF CONTRACT, TORT OR OTHERWISE, ARISING 
 * FROM, OUT OF OR IN CONNECTION WITH THE SOFTWARE OR THE USE OR OTHER 
 * DEALINGS IN THE SOFTWARE.
 * 
 */


/*jslint vars: true, plusplus: true, devel: true, browser: true, nomen: true, indent: 4, maxerr: 50, regexp: true */
/*global define, $, brackets, describe, it, expect, beforeEach, afterEach, waitsFor, waits, waitsForDone, runs */
define(function (require, exports, module) {
    'use strict';
    
    var NativeFileSystem    = require("file/NativeFileSystem").NativeFileSystem,
        Commands            = require("command/Commands"),
        FileUtils           = require("file/FileUtils"),
        Async               = require("utils/Async"),
        DocumentManager     = require("document/DocumentManager"),
        Editor              = require("editor/Editor").Editor,
        EditorManager       = require("editor/EditorManager"),
        ExtensionLoader     = require("utils/ExtensionLoader"),
        UrlParams           = require("utils/UrlParams").UrlParams,
        LanguageManager     = require("language/LanguageManager");
    
    var TEST_PREFERENCES_KEY    = "com.adobe.brackets.test.preferences",
        OPEN_TAG                = "{{",
        CLOSE_TAG               = "}}",
        RE_MARKER               = /\{\{(\d+)\}\}/g,
        _testWindow,
        _doLoadExtensions,
        nfs;
    
    /**
     * Resolves a path string to a FileEntry or DirectoryEntry
     * @param {!string} path Path to a file or directory
     * @return {$.Promise} A promise resolved when the file/directory is found or
     *     rejected when any error occurs.
     */
    function resolveNativeFileSystemPath(path) {
        var deferred = new $.Deferred();
        
        NativeFileSystem.resolveNativeFileSystemPath(
            path,
            function success(entry) {
                deferred.resolve(entry);
            },
            function error(domError) {
                deferred.reject();
            }
        );
        
        return deferred.promise();
    }
    
    /**
     * Get or create a NativeFileSystem rooted at the system root.
     * @return {$.Promise} A promise resolved when the native file system is found or rejected when an error occurs.
     */
    function getRoot() {
        var deferred = new $.Deferred();
        
        if (nfs) {
            deferred.resolve(nfs.root);
        }
        
        resolveNativeFileSystemPath("/").pipe(deferred.resolve, deferred.reject);
        
        return deferred.promise();
    }
    
    function getTestRoot() {
        // /path/to/brackets/test/SpecRunner.html
        var path = window.location.pathname;
        path = path.substr(0, path.lastIndexOf("/"));
        path = FileUtils.convertToNativePath(path);
        return path;
    }
    
    function getTestPath(path) {
        return getTestRoot() + path;
    }

    /**
     * Get the temporary unit test project path. Use this path for unit tests that need to modify files on disk.
     * @return {$.string} Path to the temporary unit test project
     */
    function getTempDirectory() {
        return getTestPath("/temp");
    }
    
    function getBracketsSourceRoot() {
        var path = window.location.pathname;
        path = path.split("/");
        path = path.slice(0, path.length - 2);
        path.push("src");
        return path.join("/");
    }
    
    /**
     * Utility for tests that wait on a Promise to complete. Placed in the global namespace so it can be used
     * similarly to the standard Jasmine waitsFor(). Unlike waitsFor(), must be called from INSIDE
     * the runs() that generates the promise.
     * @param {$.Promise} promise
     * @param {string} operationName  Name used for timeout error message
     */
    window.waitsForDone = function (promise, operationName, timeout) {
        timeout = timeout || 1000;
        expect(promise).toBeTruthy();
        waitsFor(function () {
            return promise.state() === "resolved";
        }, "success " + operationName, timeout);
    };
    
    /**
     * Utility for tests that waits on a Promise to fail. Placed in the global namespace so it can be used
     * similarly to the standards Jasmine waitsFor(). Unlike waitsFor(), must be called from INSIDE
     * the runs() that generates the promise.
     * @param {$.Promise} promise
     * @param {string} operationName  Name used for timeout error message
     */
    window.waitsForFail = function (promise, operationName) {
        expect(promise).toBeTruthy();
        waitsFor(function () {
            return promise.state() === "rejected";
        }, "failure " + operationName, 1000);
    };
    
    /**
     * Returns a Document suitable for use with an Editor in isolation, but
     * maintained active for global updates like name and language changes.
     */
    function createMockActiveDocument(options) {
        var language    = options.language || LanguageManager.getLanguage("javascript"),
            filename    = options.filename || "_unitTestDummyFile_." + language._fileExtensions[0],
            content     = options.content || "";
        
        // Use unique filename to avoid collissions in open documents list
        var dummyFile = new NativeFileSystem.FileEntry(filename);
        var docToShim = new DocumentManager.Document(dummyFile, new Date(), content);
        
        // Prevent adding doc to working set
        docToShim._handleEditorChange = function (event, editor, changeList) {
            this.isDirty = true;
                    
            // TODO: This needs to be kept in sync with Document._handleEditorChange(). In the
            // future, we should fix things so that we either don't need mock documents or that this
            // is factored so it will just run in both.
            $(this).triggerHandler("change", [this, changeList]);
        };
        docToShim.notifySaved = function () {
            throw new Error("Cannot notifySaved() a unit-test dummy Document");
        };
        
        return docToShim;
    }
    
    /**
     * Returns a Document suitable for use with an Editor in isolation: i.e., a Document that will
     * never be set as the currentDocument or added to the working set.
     */
    function createMockDocument(initialContent, languageId) {
        var language    = LanguageManager.getLanguage(languageId) || LanguageManager.getLanguage("javascript"),
            options     = { language: language, content: initialContent },
            docToShim   = createMockActiveDocument(options);
        
        // Prevent adding doc to global 'open docs' list; prevents leaks or collisions if a test
        // fails to clean up properly (if test fails, or due to an apparent bug with afterEach())
        docToShim.addRef = function () {};
        docToShim.releaseRef = function () {};
        
        return docToShim;
    }
    
    /**
     * Returns a Document and Editor suitable for use with an Editor in
     * isolation: i.e., a Document that will never be set as the
     * currentDocument or added to the working set.
     * @return {!{doc:{Document}, editor:{Editor}}}
     */
<<<<<<< HEAD
    function createMockEditor(initialContent, mode, visibleRange) {
        mode = mode || "";
        
        // Initialize EditorManager and position the editor-holder offscreen
        var $editorHolder = $("<div id='mock-editor-holder'/>")
            .css({
                position: "absolute",
                left: "-10000px",
                top: "-10000px"
            });
=======
    function createMockEditor(initialContent, languageId, visibleRange) {
        // Initialize EditorManager
        var $editorHolder = $("<div id='mock-editor-holder'/>");
>>>>>>> 8d3915ac
        EditorManager.setEditorHolder($editorHolder);
        EditorManager._init();
        $("body").append($editorHolder);
        
        // create dummy Document for the Editor
        var doc = createMockDocument(initialContent, languageId);
        
        // create Editor instance
        var editor = new Editor(doc, true, $editorHolder.get(0), visibleRange);
        
        return { doc: doc, editor: editor };
    }
    
    /**
     * Destroy the Editor instance for a given mock Document.
     * @param {!Document} doc
     */
    function destroyMockEditor(doc) {
        EditorManager._destroyEditorIfUnneeded(doc);

        // Clear editor holder so EditorManager doesn't try to resize destroyed object
        EditorManager.setEditorHolder(null);
        $("#mock-editor-holder").remove();
    }

    function createTestWindowAndRun(spec, callback) {
        runs(function () {
            // Position popup windows in the lower right so they're out of the way
            var testWindowWid = 1000,
                testWindowHt  =  700,
                testWindowX   = window.screen.availWidth - testWindowWid,
                testWindowY   = window.screen.availHeight - testWindowHt,
                optionsStr    = "left=" + testWindowX + ",top=" + testWindowY +
                                ",width=" + testWindowWid + ",height=" + testWindowHt;
            
            var params = new UrlParams();
            
            // setup extension loading in the test window
            params.put("extensions", _doLoadExtensions ?
                        "default,dev," + ExtensionLoader.getUserExtensionPath() :
                        "default");
            
            // disable update check in test windows
            params.put("skipUpdateCheck", true);
            
            // disable loading of sample project
            params.put("skipSampleProjectLoad", true);
            
            // disable initial dialog for live development
            params.put("skipLiveDevelopmentInfo", true);
            
            _testWindow = window.open(getBracketsSourceRoot() + "/index.html?" + params.toString(), "_blank", optionsStr);
            
            _testWindow.executeCommand = function executeCommand(cmd, args) {
                return _testWindow.brackets.test.CommandManager.execute(cmd, args);
            };
        });

        // FIXME (issue #249): Need an event or something a little more reliable...
        waitsFor(
            function isBracketsDoneLoading() {
                return _testWindow.brackets && _testWindow.brackets.test && _testWindow.brackets.test.doneLoading;
            },
            10000
        );

        runs(function () {
            // callback allows specs to query the testWindow before they run
            callback.call(spec, _testWindow);
        });
    }

    function closeTestWindow() {
        // debug-only to see testWindow state before closing
        // waits(500);

        runs(function () {
            //we need to mark the documents as not dirty before we close
            //or the window will stay open prompting to save
            var openDocs = _testWindow.brackets.test.DocumentManager.getAllOpenDocuments();
            openDocs.forEach(function resetDoc(doc) {
                if (doc.isDirty) {
                    //just refresh it back to it's current text. This will mark it
                    //clean to save
                    doc.refreshText(doc.getText(), doc.diskTimestamp);
                }
            });
            _testWindow.close();
        });
    }
    
    
    /**
     * Dismiss the currently open dialog as if the user had chosen the given button. Dialogs close
     * asynchronously; after calling this, you need to start a new runs() block before testing the
     * outcome. Also, in cases where asynchronous tasks are performed after the dialog closes,
     * clients must also wait for any additional promises.
     * @param {string} buttonId  One of the Dialogs.DIALOG_BTN_* symbolic constants.
     */
    function clickDialogButton(buttonId) {
        // Make sure there's one and only one dialog open
        var $dlg = _testWindow.$(".modal.instance"),
            promise = $dlg.data("promise");
        
        expect($dlg.length).toBe(1);
        
        // Make sure desired button exists
        var dismissButton = $dlg.find(".dialog-button[data-button-id='" + buttonId + "']");
        expect(dismissButton.length).toBe(1);
        
        // Click the button
        dismissButton.click();

        // Dialog should resolve/reject the promise
        waitsForDone(promise);
    }
    
    
    function loadProjectInTestWindow(path) {
        var isReady = false;

        runs(function () {
            // begin loading project path
            var result = _testWindow.brackets.test.ProjectManager.openProject(path);
            result.done(function () {
                isReady = true;
            });
        });

        // wait for file system to finish loading
        waitsFor(function () { return isReady; }, "openProject() timeout", 1000);
    }
    
    /**
     * Parses offsets from text offset markup (e.g. "{{1}}" for offset 1).
     * @param {!string} text Text to parse
     * @return {!{offsets:!Array.<{line:number, ch:number}>, text:!string, original:!string}} 
     */
    function parseOffsetsFromText(text) {
        var offsets = [],
            output  = [],
            i       = 0,
            line    = 0,
            charAt  = 0,
            ch      = 0,
            length  = text.length,
            exec    = null,
            found   = false;
        
        while (i < length) {
            found = false;
            
            if (text.slice(i, i + OPEN_TAG.length) === OPEN_TAG) {
                // find "{{[0-9]+}}"
                RE_MARKER.lastIndex = i;
                exec = RE_MARKER.exec(text);
                found = (exec !== null && exec.index === i);
                
                if (found) {
                    // record offset info
                    offsets[exec[1]] = {line: line, ch: ch};
                    
                    // advance
                    i += exec[0].length;
                }
            }
            
            if (!found) {
                charAt = text.substr(i, 1);
                output.push(charAt);
                
                if (charAt === '\n') {
                    line++;
                    ch = 0;
                } else {
                    ch++;
                }
                
                i++;
            }
        }
        
        return {offsets: offsets, text: output.join(""), original: text};
    }
    
    /**
     * Creates absolute paths based on the test window's current project
     * @param {!Array.<string>|string} paths Project relative file path(s) to convert. May pass a single string path or array.
     * @return {!Array.<string>|string} Absolute file path(s)
     */
    function makeAbsolute(paths) {
        var fullPath = _testWindow.brackets.test.ProjectManager.getProjectRoot().fullPath;
        
        function prefixProjectPath(path) {
            if (path.indexOf(fullPath) === 0) {
                return path;
            }
            
            return fullPath + path;
        }
        
        if (Array.isArray(paths)) {
            return paths.map(prefixProjectPath);
        } else {
            return prefixProjectPath(paths);
        }
    }
    
    /**
     * Creates relative paths based on the test window's current project. Any paths,
     * outside the project are included in the result, but left as absolute paths.
     * @param {!Array.<string>|string} paths Absolute file path(s) to convert. May pass a single string path or array.
     * @return {!Array.<string>|string} Relative file path(s)
     */
    function makeRelative(paths) {
        var fullPath = _testWindow.brackets.test.ProjectManager.getProjectRoot().fullPath,
            fullPathLength = fullPath.length;
        
        function removeProjectPath(path) {
            if (path.indexOf(fullPath) === 0) {
                return path.substring(fullPathLength);
            }
            
            return path;
        }
        
        if (Array.isArray(paths)) {
            return paths.map(removeProjectPath);
        } else {
            return removeProjectPath(paths);
        }
    }
    
    function makeArray(arg) {
        if (!Array.isArray(arg)) {
            return [arg];
        }
        
        return arg;
    }
    
    /**
     * Parses offsets from a file using offset markup (e.g. "{{1}}" for offset 1).
     * @param {!FileEntry} entry File to open
     * @return {$.Promise} A promise resolved with a record that contains parsed offsets, 
     *  the file text without offset markup, the original file content, and the corresponding
     *  file entry.
     */
    function parseOffsetsFromFile(entry) {
        var result = new $.Deferred();
        
        FileUtils.readAsText(entry).done(function (text) {
            var info = parseOffsetsFromText(text);
            info.fileEntry = entry;
            
            result.resolve(info);
        }).fail(function (err) {
            result.reject(err);
        });
        
        return result.promise();
    }
    
    /**
     * Opens project relative file paths in the test window
     * @param {!(Array.<string>|string)} paths Project relative file path(s) to open
     * @return {!$.Promise} A promise resolved with a mapping of project-relative path
     *  keys to a corresponding Document
     */
    function openProjectFiles(paths) {
        var result = new $.Deferred(),
            fullpaths = makeArray(makeAbsolute(paths)),
            keys = makeArray(makeRelative(paths)),
            docs = {},
            FileViewController = _testWindow.brackets.test.FileViewController;
        
        Async.doSequentially(fullpaths, function (path, i) {
            var one = new $.Deferred();
            
            FileViewController.addToWorkingSetAndSelect(path).done(function (doc) {
                docs[keys[i]] = doc;
                one.resolve();
            }).fail(function () {
                one.reject();
            });
            
            return one.promise();
        }, false).done(function () {
            result.resolve(docs);
        }).fail(function () {
            result.reject();
        });
        
        return result.promise();
    }

    /**
     * Create or overwrite a text file
     * @param {!string} path Path for a file to be created/overwritten
     * @param {!string} text Text content for the new file
     * @return {$.Promise} A promise resolved when the file is written or rejected when an error occurs.
     */
    function createTextFile(path, text) {
        var deferred = new $.Deferred();

        getRoot().done(function (nfs) {
            // create the new FileEntry
            nfs.getFile(path, { create: true }, function success(entry) {
                // write text this new FileEntry 
                FileUtils.writeText(entry, text).done(function () {
                    deferred.resolve(entry);
                }).fail(function () {
                    deferred.reject();
                });
            }, function error() {
                deferred.reject();
            });
        });

        return deferred.promise();
    }
    
    /**
     * Copy a file source path to a destination
     * @param {!FileEntry} source Entry for the source file to copy
     * @param {!string} destination Destination path to copy the source file
     * @param {?{parseOffsets:boolean}} options parseOffsets allows optional
     *     offset markup parsing. File is written to the destination path
     *     without offsets. Offset data is passed to the doneCallbacks of the
     *     promise.
     * @return {$.Promise} A promise resolved when the file is copied to the
     *     destination.
     */
    function copyFileEntry(source, destination, options) {
        options = options || {};
        
        var deferred = new $.Deferred();
        
        // read the source file
        FileUtils.readAsText(source).done(function (text, modificationTime) {
            getRoot().done(function (nfs) {
                var offsets;
                
                // optionally parse offsets
                if (options.parseOffsets) {
                    var parseInfo = parseOffsetsFromText(text);
                    text = parseInfo.text;
                    offsets = parseInfo.offsets;
                }
                
                // create the new FileEntry
                createTextFile(destination, text).done(function (entry) {
                    deferred.resolve(entry, offsets, text);
                }).fail(function () {
                    deferred.reject();
                });
            });
        }).fail(function () {
            deferred.reject();
        });
        
        return deferred.promise();
    }
    
    /**
     * Copy a directory source to a destination
     * @param {!DirectoryEntry} source Entry for the source directory to copy
     * @param {!string} destination Destination path to copy the source directory
     * @param {?{parseOffsets:boolean, infos:Object, removePrefix:boolean}}} options
     *     parseOffsets - allows optional offset markup parsing. File is written to the
     *       destination path without offsets. Offset data is passed to the
     *       doneCallbacks of the promise.
     *     infos - an optional Object used when parseOffsets is true. Offset
     *       information is attached here, indexed by the file destination path.
     *     removePrefix - When parseOffsets is true, set removePrefix true
     *       to add a new key to the infos array that drops the destination
     *       path root.
     * @return {$.Promise} A promise resolved when the directory and all it's
     *     contents are copied to the destination or rejected immediately
     *     upon the first error.
     */
    function copyDirectoryEntry(source, destination, options) {
        options = options || {};
        options.infos = options.infos || {};
        
        var parseOffsets    = options.parseOffsets || false,
            removePrefix    = options.removePrefix || true,
            deferred        = new $.Deferred();
        
        // create the destination folder
        brackets.fs.makedir(destination, parseInt("644", 8), function callback(err) {
            if (err && err !== brackets.fs.ERR_FILE_EXISTS) {
                deferred.reject();
                return;
            }
            
            source.createReader().readEntries(function handleEntries(entries) {
                if (entries.length === 0) {
                    deferred.resolve();
                    return;
                }

                // copy all children of this directory
                var copyChildrenPromise = Async.doInParallel(
                    entries,
                    function copyChild(child) {
                        var childDestination = destination + "/" + child.name,
                            promise;
                        
                        if (child.isDirectory) {
                            promise = copyDirectoryEntry(child, childDestination, options);
                        } else {
                            promise = copyFileEntry(child, childDestination, options);
                            
                            if (parseOffsets) {
                                // save offset data for each file path
                                promise.done(function (destinationEntry, offsets, text) {
                                    options.infos[childDestination] = {
                                        offsets     : offsets,
                                        fileEntry   : destinationEntry,
                                        text        : text
                                    };
                                });
                            }
                        }
                        
                        return promise;
                    },
                    true
                );
                
                copyChildrenPromise.pipe(deferred.resolve, deferred.reject);
            });
        });

        deferred.always(function () {
            // remove destination path prefix
            if (removePrefix && options.infos) {
                var shortKey;
                Object.keys(options.infos).forEach(function (key) {
                    shortKey = key.substr(destination.length + 1);
                    options.infos[shortKey] = options.infos[key];
                });
            }
        });
        
        return deferred.promise();
    }
    
    /**
     * Copy a file or directory source path to a destination
     * @param {!string} source Path for the source file or directory to copy
     * @param {!string} destination Destination path to copy the source file or directory
     * @param {?{parseOffsets:boolean, infos:Object, removePrefix:boolean}}} options
     *     parseOffsets - allows optional offset markup parsing. File is written to the
     *       destination path without offsets. Offset data is passed to the
     *       doneCallbacks of the promise.
     *     infos - an optional Object used when parseOffsets is true. Offset
     *       information is attached here, indexed by the file destination path.
     *     removePrefix - When parseOffsets is true, set removePrefix true
     *       to add a new key to the infos array that drops the destination
     *       path root.
     * @return {$.Promise} A promise resolved when the directory and all it's
     *     contents are copied to the destination or rejected immediately
     *     upon the first error.
     */
    function copyPath(source, destination, options) {
        var deferred = new $.Deferred();
        
        resolveNativeFileSystemPath(source).done(function (entry) {
            var promise;
            
            if (entry.isDirectory) {
                promise = copyDirectoryEntry(entry, destination, options);
            } else {
                promise = copyFileEntry(entry, destination, options);
            }
            
            promise.pipe(deferred.resolve, deferred.reject);
        }).fail(function () {
            deferred.reject();
        });
        
        return deferred.promise();
    }
    
    /**
     * Set editor cursor position to the given offset then activate an inline editor.
     * @param {!Editor} editor
     * @param {!{line:number, ch:number}} offset
     * @return {$.Promise} a promise that will be resolved when an inline 
     *  editor is created or rejected when no inline editors are available.
     */
    function toggleQuickEditAtOffset(editor, offset) {
        editor.setCursorPos(offset.line, offset.ch);
        
        return _testWindow.executeCommand(Commands.TOGGLE_QUICK_EDIT);
    }
    
    /**
     * @param {string} fullPath
     * @return {$.Promise} Resolved when deletion complete, or rejected if an error occurs
     */
    function deletePath(fullPath) {
        var result = new $.Deferred();
        brackets.fs.unlink(fullPath, function (err) {
            if (err) {
                result.reject(err);
            } else {
                result.resolve();
            }
        });

        return result.promise();
    }

    /**
     * Simulate key event. Found this code here:
     * http://stackoverflow.com/questions/10455626/keydown-simulation-in-chrome-fires-normally-but-not-the-correct-key
     *
     * TODO: need parameter(s) for modifier keys
     *
     * @param {Number} key Key code
     * @param (String) event Key event to simulate
     * @param {HTMLElement} element Element to receive event
     */
    function simulateKeyEvent(key, event, element) {
        var doc = element.ownerDocument,
            oEvent = doc.createEvent('KeyboardEvent');

        if (event !== "keydown" && event !== "keyup" && event !== "keypress") {
            console.log("SpecRunnerUtils.simulateKeyEvent() - unsupported keyevent: " + event);
            return;
        }

        // Chromium Hack: need to override the 'which' property.
        // Note: this code is not designed to work in IE, Safari,
        // or other browsers. Well, maybe with Firefox. YMMV.
        Object.defineProperty(oEvent, 'keyCode', {
            get: function () {
                return this.keyCodeVal;
            }
        });
        Object.defineProperty(oEvent, 'which', {
            get: function () {
                return this.keyCodeVal;
            }
        });

        if (oEvent.initKeyboardEvent) {
            oEvent.initKeyboardEvent(event, true, true, doc.defaultView, false, false, false, false, key, key);
        } else {
            oEvent.initKeyEvent(event, true, true, doc.defaultView, false, false, false, false, key, 0);
        }

        oEvent.keyCodeVal = key;
        if (oEvent.keyCode !== key) {
            console.log("keyCode mismatch " + oEvent.keyCode + "(" + oEvent.which + ")");
        }

        element.dispatchEvent(oEvent);
    }

    function getTestWindow() {
        return _testWindow;
    }
    
    function setLoadExtensionsInTestWindow(doLoadExtensions) {
        _doLoadExtensions = doLoadExtensions;
    }
    
    /**
     * Extracts the jasmine.log() and/or jasmine.expect() messages from the given result,
     * including stack traces if available.
     * @param {Object} result A jasmine result item (from results.getItems()).
     * @return {string} the error message from that item.
     */
    function getResultMessage(result) {
        var message;
        if (result.type === 'log') {
            message = result.toString();
        } else if (result.type === 'expect' && result.passed && !result.passed()) {
            message = result.message;
            
            if (result.trace.stack) {
                message = result.trace.stack;
            }
        }
        return message;
    }

    /**
     * Set permissions on a path
     * @param {!string} path Path to change permissions on
     * @param {!string} mode New mode as an octal string
     * @return {$.Promise} Resolved when permissions are set or rejected if an error occurs
     */
    function chmod(path, mode) {
        var deferred = new $.Deferred();

        brackets.fs.chmod(path, parseInt(mode, 8), function (err) {
            if (err) {
                deferred.reject(err);
            } else {
                deferred.resolve();
            }
        });

        return deferred.promise();
    }
    
    beforeEach(function () {
        this.addMatchers({
            /**
             * Expects the given editor's selection to be a cursor at the given position (no range selected)
             */
            toHaveCursorPosition: function (line, ch) {
                var editor = this.actual;
                var selection = editor.getSelection();
                var notString = this.isNot ? "not " : "";
                
                var start = selection.start;
                var end = selection.end;
                var selectionMoreThanOneCharacter = start.line !== end.line || start.ch !== end.ch;
                
                this.message = function () {
                    var message = "Expected the cursor to " + notString + "be at (" + line + ", " + ch +
                        ") but it was actually at (" + start.line + ", " + start.ch + ")";
                    if (!this.isNot && selectionMoreThanOneCharacter) {
                        message += " and more than one character was selected.";
                    }
                    return message;
                };
                
                var positionsMatch = start.line === line && start.ch === ch;
                
                // when adding the not operator, it's confusing to check both the size of the
                // selection and the position. We just check the position in that case.
                if (this.isNot) {
                    return positionsMatch;
                } else {
                    return !selectionMoreThanOneCharacter && positionsMatch;
                }
            }
        });
    });
    
    exports.TEST_PREFERENCES_KEY    = TEST_PREFERENCES_KEY;
    
    exports.chmod                           = chmod;
    exports.getTestRoot                     = getTestRoot;
    exports.getTestPath                     = getTestPath;
    exports.getTempDirectory                = getTempDirectory;
    exports.getBracketsSourceRoot           = getBracketsSourceRoot;
    exports.makeAbsolute                    = makeAbsolute;
    exports.createMockDocument              = createMockDocument;
    exports.createMockActiveDocument        = createMockActiveDocument;
    exports.createMockEditor                = createMockEditor;
    exports.createTestWindowAndRun          = createTestWindowAndRun;
    exports.closeTestWindow                 = closeTestWindow;
    exports.clickDialogButton               = clickDialogButton;
    exports.destroyMockEditor               = destroyMockEditor;
    exports.loadProjectInTestWindow         = loadProjectInTestWindow;
    exports.openProjectFiles                = openProjectFiles;
    exports.toggleQuickEditAtOffset         = toggleQuickEditAtOffset;
    exports.createTextFile                  = createTextFile;
    exports.copyDirectoryEntry              = copyDirectoryEntry;
    exports.copyFileEntry                   = copyFileEntry;
    exports.copyPath                        = copyPath;
    exports.deletePath                      = deletePath;
    exports.getTestWindow                   = getTestWindow;
    exports.simulateKeyEvent                = simulateKeyEvent;
    exports.setLoadExtensionsInTestWindow   = setLoadExtensionsInTestWindow;
    exports.getResultMessage                = getResultMessage;
    exports.parseOffsetsFromText            = parseOffsetsFromText;
});<|MERGE_RESOLUTION|>--- conflicted
+++ resolved
@@ -193,10 +193,7 @@
      * currentDocument or added to the working set.
      * @return {!{doc:{Document}, editor:{Editor}}}
      */
-<<<<<<< HEAD
-    function createMockEditor(initialContent, mode, visibleRange) {
-        mode = mode || "";
-        
+    function createMockEditor(initialContent, languageId, visibleRange) {
         // Initialize EditorManager and position the editor-holder offscreen
         var $editorHolder = $("<div id='mock-editor-holder'/>")
             .css({
@@ -204,11 +201,6 @@
                 left: "-10000px",
                 top: "-10000px"
             });
-=======
-    function createMockEditor(initialContent, languageId, visibleRange) {
-        // Initialize EditorManager
-        var $editorHolder = $("<div id='mock-editor-holder'/>");
->>>>>>> 8d3915ac
         EditorManager.setEditorHolder($editorHolder);
         EditorManager._init();
         $("body").append($editorHolder);
